/*
  Copyright 2013 Google LLC All rights reserved.

  Licensed under the Apache License, Version 2.0 (the "License");
  you may not use this file except in compliance with the License.
  You may obtain a copy of the License at:

    http://www.apache.org/licenses/LICENSE-2.0

  Unless required by applicable law or agreed to in writing, software
  distributed under the License is distributed on an "AS IS" BASIS,
  WITHOUT WARRANTIES OR CONDITIONS OF ANY KIND, either express or implied.
  See the License for the specific language governing permissions and
  limitations under the License.
*/

/*
   american fuzzy lop - fuzzer code
   --------------------------------

   Written and maintained by Michal Zalewski <lcamtuf@google.com>

   Forkserver design by Jann Horn <jannhorn@googlemail.com>

   This is the real deal: the program takes an instrumented binary and
   attempts a variety of basic fuzzing tricks, paying close attention to
   how they affect the execution path.

*/

#define AFL_MAIN
#include "android-ashmem.h"
#define MESSAGES_TO_STDOUT

#ifndef _GNU_SOURCE
#define _GNU_SOURCE
#endif
#define _FILE_OFFSET_BITS 64

#include "config.h"
#include "types.h"
#include "debug.h"
#include "alloc-inl.h"
#include "hash.h"

#include <stdio.h>
#include <unistd.h>
#include <stdlib.h>
#include <string.h>
#include <time.h>
#include <errno.h>
#include <signal.h>
#include <dirent.h>
#include <ctype.h>
#include <fcntl.h>
#include <termios.h>
#include <dlfcn.h>
#include <sched.h>

#include <sys/wait.h>
#include <sys/time.h>
#include <sys/shm.h>
#include <sys/stat.h>
#include <sys/types.h>
#include <sys/resource.h>
#include <sys/mman.h>
#include <sys/ioctl.h>
#include <sys/file.h>

#if defined(__APPLE__) || defined(__FreeBSD__) || defined (__OpenBSD__)
#  include <sys/sysctl.h>
#endif /* __APPLE__ || __FreeBSD__ || __OpenBSD__ */

/* For systems that have sched_setaffinity; right now just Linux, but one
   can hope... */

#ifdef __linux__
#  define HAVE_AFFINITY 1
#endif /* __linux__ */

/* A toggle to export some variables when building as a library. Not very
   useful for the general public. */

#ifdef AFL_LIB
#  define EXP_ST
#else
#  define EXP_ST static
#endif /* ^AFL_LIB */

/* Lots of globals, but mostly for the status UI and other things where it
   really makes no sense to haul them around as function parameters. */


EXP_ST u8 *in_dir,                    /* Input directory with test cases  */
          *out_file,                  /* File to fuzz, if any             */
          *out_dir,                   /* Working & output directory       */
          *sync_dir,                  /* Synchronization directory        */
          *sync_id,                   /* Fuzzer ID                        */
          *use_banner,                /* Display banner                   */
          *in_bitmap,                 /* Input bitmap                     */
          *doc_path,                  /* Path to documentation dir        */
          *target_path,               /* Path to target binary            */
          *orig_cmdline;              /* Original command line            */

EXP_ST u32 exec_tmout = EXEC_TIMEOUT; /* Configurable exec timeout (ms)   */
static u32 hang_tmout = EXEC_TIMEOUT; /* Timeout used for hang det (ms)   */

EXP_ST u64 mem_limit  = MEM_LIMIT;    /* Memory cap for child (MB)        */

EXP_ST u32 cpu_to_bind = 0;           /* id of free CPU core to bind      */

static u32 stats_update_freq = 1;     /* Stats update frequency (execs)   */

EXP_ST u8  skip_deterministic,        /* Skip deterministic stages?       */
           force_deterministic,       /* Force deterministic stages?      */
           use_splicing,              /* Recombine input files?           */
           dumb_mode,                 /* Run in non-instrumented mode?    */
           score_changed,             /* Scoring for favorites changed?   */
           kill_signal,               /* Signal that killed the child     */
           resuming_fuzz,             /* Resuming an older fuzzing job?   */
           timeout_given,             /* Specific timeout given?          */
           cpu_to_bind_given,         /* Specified cpu_to_bin given?      */
           not_on_tty,                /* stdout is not a tty              */
           term_too_small,            /* terminal dimensions too small    */
           uses_asan,                 /* Target uses ASAN?                */
           no_forkserver,             /* Disable forkserver?              */
           crash_mode,                /* Crash mode! Yeah!                */
           in_place_resume,           /* Attempt in-place resume?         */
           auto_changed,              /* Auto-generated tokens changed?   */
           no_cpu_meter_red,          /* Feng shui on the status screen   */
           no_arith,                  /* Skip most arithmetic ops         */
           shuffle_queue,             /* Shuffle input queue?             */
           bitmap_changed = 1,        /* Time to update bitmap?           */
           qemu_mode,                 /* Running in QEMU mode?            */
           skip_requested,            /* Skip request, via SIGUSR1        */
           run_over10m,               /* Run time over 10 minutes?        */
           persistent_mode,           /* Running in persistent mode?      */
           deferred_mode,             /* Deferred forkserver mode?        */
           fast_cal;                  /* Try to calibrate faster?         */

static s32 out_fd,                    /* Persistent fd for out_file       */
           dev_urandom_fd = -1,       /* Persistent fd for /dev/urandom   */
           dev_null_fd = -1,          /* Persistent fd for /dev/null      */
           fsrv_ctl_fd,               /* Fork server control pipe (write) */
           fsrv_st_fd;                /* Fork server status pipe (read)   */

static s32 forksrv_pid,               /* PID of the fork server           */
           child_pid = -1,            /* PID of the fuzzed program        */
           out_dir_fd = -1;           /* FD of the lock file              */

EXP_ST u8* trace_bits;                /* SHM with instrumentation bitmap  */

EXP_ST u8  virgin_bits[MAP_SIZE],     /* Regions yet untouched by fuzzing */
           virgin_tmout[MAP_SIZE],    /* Bits we haven't seen in tmouts   */
           virgin_crash[MAP_SIZE];    /* Bits we haven't seen in crashes  */

static u8  var_bytes[MAP_SIZE];       /* Bytes that appear to be variable */

static s32 shm_id;                    /* ID of the SHM region             */

static volatile u8 stop_soon,         /* Ctrl-C pressed?                  */
                   clear_screen = 1,  /* Window resized?                  */
                   child_timed_out;   /* Traced process timed out?        */

EXP_ST u32 queued_paths,              /* Total number of queued testcases */
           queued_variable,           /* Testcases with variable behavior */
           queued_at_start,           /* Total number of initial inputs   */
           queued_discovered,         /* Items discovered during this run */
           queued_imported,           /* Items imported via -S            */
           queued_favored,            /* Paths deemed favorable           */
           queued_with_cov,           /* Paths with new coverage bytes    */
           pending_not_fuzzed,        /* Queued but not done yet          */
           pending_favored,           /* Pending favored paths            */
           cur_skipped_paths,         /* Abandoned inputs in cur cycle    */
           cur_depth,                 /* Current path depth               */
           max_depth,                 /* Max path depth                   */
           useless_at_start,          /* Number of useless starting paths */
           var_byte_count,            /* Bitmap bytes with var behavior   */
           current_entry,             /* Current queue entry ID           */
           havoc_div = 1;             /* Cycle count divisor for havoc    */

EXP_ST u64 total_crashes,             /* Total number of crashes          */
           unique_crashes,            /* Crashes with unique signatures   */
           total_tmouts,              /* Total number of timeouts         */
           unique_tmouts,             /* Timeouts with unique signatures  */
           unique_hangs,              /* Hangs with unique signatures     */
           total_execs,               /* Total execve() calls             */
           slowest_exec_ms,           /* Slowest testcase non hang in ms  */
           start_time,                /* Unix start time (ms)             */
           last_path_time,            /* Time for most recent path (ms)   */
           last_crash_time,           /* Time for most recent crash (ms)  */
           last_hang_time,            /* Time for most recent hang (ms)   */
           last_crash_execs,          /* Exec counter at last crash       */
           queue_cycle,               /* Queue round counter              */
           cycles_wo_finds,           /* Cycles without any new paths     */
           trim_execs,                /* Execs done to trim input files   */
           bytes_trim_in,             /* Bytes coming into the trimmer    */
           bytes_trim_out,            /* Bytes coming outa the trimmer    */
           blocks_eff_total,          /* Blocks subject to effector maps  */
           blocks_eff_select;         /* Blocks selected as fuzzable      */

static u32 subseq_tmouts;             /* Number of timeouts in a row      */

static u8 *stage_name = "init",       /* Name of the current fuzz stage   */
          *stage_short,               /* Short stage name                 */
          *syncing_party;             /* Currently syncing with...        */

static s32 stage_cur, stage_max;      /* Stage progression                */
static s32 splicing_with = -1;        /* Splicing with which test case?   */

static u32 master_id, master_max;     /* Master instance job splitting    */

static u32 syncing_case;              /* Syncing with case #...           */

static s32 stage_cur_byte,            /* Byte offset of current stage op  */
           stage_cur_val;             /* Value used for stage op          */

static u8  stage_val_type;            /* Value type (STAGE_VAL_*)         */

static u64 stage_finds[32],           /* Patterns found per fuzz stage    */
           stage_cycles[32];          /* Execs per fuzz stage             */

static u32 rand_cnt;                  /* Random number counter            */

static u64 total_cal_us,              /* Total calibration time (us)      */
           total_cal_cycles;          /* Total calibration cycles         */

static u64 total_bitmap_size,         /* Total bit count for all bitmaps  */
           total_bitmap_entries;      /* Number of bitmaps counted        */

static s32 cpu_core_count;            /* CPU core count                   */

#ifdef HAVE_AFFINITY

static s32 cpu_aff = -1;       	      /* Selected CPU core                */

#endif /* HAVE_AFFINITY */

static FILE* plot_file;               /* Gnuplot output file              */

struct queue_entry {

  u8* fname;                          /* File name for the test case      */
  u32 len;                            /* Input length                     */

  u8  cal_failed,                     /* Calibration failed?              */
      trim_done,                      /* Trimmed?                         */
      was_fuzzed,                     /* Had any fuzzing done yet?        */
      passed_det,                     /* Deterministic stages passed?     */
      has_new_cov,                    /* Triggers new coverage?           */
      var_behavior,                   /* Variable behavior?               */
      favored,                        /* Currently favored?               */
      fs_redundant;                   /* Marked as redundant in the fs?   */

  u32 bitmap_size,                    /* Number of bits set in bitmap     */
      exec_cksum;                     /* Checksum of the execution trace  */

  u64 exec_us,                        /* Execution time (us)              */
      handicap,                       /* Number of queue cycles behind    */
      depth;                          /* Path depth                       */

  u8* trace_mini;                     /* Trace bytes, if kept             */
  u32 tc_ref;                         /* Trace bytes ref count            */

  struct queue_entry *next,           /* Next element, if any             */
                     *next_100;       /* 100 elements ahead               */

};

static struct queue_entry *queue,     /* Fuzzing queue (linked list)      */
                          *queue_cur, /* Current offset within the queue  */
                          *queue_top, /* Top of the list                  */
                          *q_prev100; /* Previous 100 marker              */

static struct queue_entry*
  top_rated[MAP_SIZE];                /* Top entries for bitmap bytes     */

struct extra_data {
  u8* data;                           /* Dictionary token data            */
  u32 len;                            /* Dictionary token length          */
  u32 hit_cnt;                        /* Use count in the corpus          */
};

static struct extra_data* extras;     /* Extra tokens to fuzz with        */
static u32 extras_cnt;                /* Total number of tokens read      */

static struct extra_data* a_extras;   /* Automatically selected extras    */
static u32 a_extras_cnt;              /* Total number of tokens available */

static u8* (*post_handler)(u8* buf, u32* len);

/* Interesting values, as per config.h */

static s8  interesting_8[]  = { INTERESTING_8 };
static s16 interesting_16[] = { INTERESTING_8, INTERESTING_16 };
static s32 interesting_32[] = { INTERESTING_8, INTERESTING_16, INTERESTING_32 };

/* Fuzzing stages */

enum {
  /* 00 */ STAGE_FLIP1,
  /* 01 */ STAGE_FLIP2,
  /* 02 */ STAGE_FLIP4,
  /* 03 */ STAGE_FLIP8,
  /* 04 */ STAGE_FLIP16,
  /* 05 */ STAGE_FLIP32,
  /* 06 */ STAGE_ARITH8,
  /* 07 */ STAGE_ARITH16,
  /* 08 */ STAGE_ARITH32,
  /* 09 */ STAGE_INTEREST8,
  /* 10 */ STAGE_INTEREST16,
  /* 11 */ STAGE_INTEREST32,
  /* 12 */ STAGE_EXTRAS_UO,
  /* 13 */ STAGE_EXTRAS_UI,
  /* 14 */ STAGE_EXTRAS_AO,
  /* 15 */ STAGE_HAVOC,
  /* 16 */ STAGE_SPLICE
};

/* Stage value types */

enum {
  /* 00 */ STAGE_VAL_NONE,
  /* 01 */ STAGE_VAL_LE,
  /* 02 */ STAGE_VAL_BE
};

/* Execution status fault codes */

enum {
  /* 00 */ FAULT_NONE,
  /* 01 */ FAULT_TMOUT,
  /* 02 */ FAULT_CRASH,
  /* 03 */ FAULT_ERROR,
  /* 04 */ FAULT_NOINST,
  /* 05 */ FAULT_NOBITS
};


/* Get unix time in milliseconds */

static u64 get_cur_time(void) {

  struct timeval tv;
  struct timezone tz;

  gettimeofday(&tv, &tz);

  return (tv.tv_sec * 1000ULL) + (tv.tv_usec / 1000);

}


/* Get unix time in microseconds */

static u64 get_cur_time_us(void) {

  struct timeval tv;
  struct timezone tz;

  gettimeofday(&tv, &tz);

  return (tv.tv_sec * 1000000ULL) + tv.tv_usec;

}


/* Generate a random number (from 0 to limit - 1). This may
   have slight bias. */

static inline u32 UR(u32 limit) {

  if (unlikely(!rand_cnt--)) {

    u32 seed[2];

    ck_read(dev_urandom_fd, &seed, sizeof(seed), "/dev/urandom");

    srandom(seed[0]);
    rand_cnt = (RESEED_RNG / 2) + (seed[1] % RESEED_RNG);

  }

  return random() % limit;

}


/* Shuffle an array of pointers. Might be slightly biased. */

static void shuffle_ptrs(void** ptrs, u32 cnt) {

  u32 i;

  for (i = 0; i < cnt - 2; i++) {

    u32 j = i + UR(cnt - i);
    void *s = ptrs[i];
    ptrs[i] = ptrs[j];
    ptrs[j] = s;

  }

}


#ifdef HAVE_AFFINITY

/* Build a list of processes bound to specific cores. Returns -1 if nothing
   can be found. Assumes an upper bound of 4k CPUs. */

static void bind_to_free_cpu(void) {

  DIR* d;
  struct dirent* de;
  cpu_set_t c;

  u8 cpu_used[4096] = { 0 };
  u32 i;

  if (cpu_core_count < 2) return;

  if (getenv("AFL_NO_AFFINITY")) {

    WARNF("Not binding to a CPU core (AFL_NO_AFFINITY set).");
    return;

  }

  d = opendir("/proc");

  if (!d) {

    WARNF("Unable to access /proc - can't scan for free CPU cores.");
    return;

  }

  ACTF("Checking CPU core loadout...");

  /* Introduce some jitter, in case multiple AFL tasks are doing the same
     thing at the same time... */

  usleep(R(1000) * 250);

  /* Scan all /proc/<pid>/status entries, checking for Cpus_allowed_list.
     Flag all processes bound to a specific CPU using cpu_used[]. This will
     fail for some exotic binding setups, but is likely good enough in almost
     all real-world use cases. */

  while ((de = readdir(d))) {

    u8* fn;
    FILE* f;
    u8 tmp[MAX_LINE];
    u8 has_vmsize = 0;

    if (!isdigit(de->d_name[0])) continue;

    fn = alloc_printf("/proc/%s/status", de->d_name);

    if (!(f = fopen(fn, "r"))) {
      ck_free(fn);
      continue;
    }

    while (fgets(tmp, MAX_LINE, f)) {

      u32 hval;

      /* Processes without VmSize are probably kernel tasks. */

      if (!strncmp(tmp, "VmSize:\t", 8)) has_vmsize = 1;

      if (!strncmp(tmp, "Cpus_allowed_list:\t", 19) &&
          !strchr(tmp, '-') && !strchr(tmp, ',') &&
          sscanf(tmp + 19, "%u", &hval) == 1 && hval < sizeof(cpu_used) &&
          has_vmsize) {

        cpu_used[hval] = 1;
        break;

      }

    }

    ck_free(fn);
    fclose(f);

  }

  closedir(d);
  if (cpu_to_bind_given) {

    if (0 <= cpu_to_bind && cpu_to_bind < cpu_core_count) {

      if (!cpu_used[cpu_to_bind]) i = cpu_to_bind;
      else FATAL("The CPU core #%u to bind is not free!", cpu_to_bind);

    } else FATAL("The CPU core id to bind should be between 0 and %u", cpu_core_count - 1);
    
  } else {

    for (i = 0; i < cpu_core_count; i++) if (!cpu_used[i]) break;
    
  }

  if (i == cpu_core_count) {

    SAYF("\n" cLRD "[-] " cRST
         "Uh-oh, looks like all %u CPU cores on your system are allocated to\n"
         "    other instances of afl-fuzz (or similar CPU-locked tasks). Starting\n"
         "    another fuzzer on this machine is probably a bad plan, but if you are\n"
         "    absolutely sure, you can set AFL_NO_AFFINITY and try again.\n",
         cpu_core_count);

    FATAL("No more free CPU cores");

  }

  OKF("Found a free CPU core, binding to #%u.", i);

  cpu_aff = i;

  CPU_ZERO(&c);
  CPU_SET(i, &c);

  if (sched_setaffinity(0, sizeof(c), &c))
    PFATAL("sched_setaffinity failed");

}

#endif /* HAVE_AFFINITY */

#ifndef IGNORE_FINDS

/* Helper function to compare buffers; returns first and last differing offset. We
   use this to find reasonable locations for splicing two files. */

static void locate_diffs(u8* ptr1, u8* ptr2, u32 len, s32* first, s32* last) {

  s32 f_loc = -1;
  s32 l_loc = -1;
  u32 pos;

  for (pos = 0; pos < len; pos++) {

    if (*(ptr1++) != *(ptr2++)) {

      if (f_loc == -1) f_loc = pos;
      l_loc = pos;

    }

  }

  *first = f_loc;
  *last = l_loc;

  return;

}

#endif /* !IGNORE_FINDS */


/* Describe integer. Uses 12 cyclic static buffers for return values. The value
   returned should be five characters or less for all the integers we reasonably
   expect to see. */

static u8* DI(u64 val) {

  static u8 tmp[12][16];
  static u8 cur;

  cur = (cur + 1) % 12;

#define CHK_FORMAT(_divisor, _limit_mult, _fmt, _cast) do { \
    if (val < (_divisor) * (_limit_mult)) { \
      sprintf(tmp[cur], _fmt, ((_cast)val) / (_divisor)); \
      return tmp[cur]; \
    } \
  } while (0)

  /* 0-9999 */
  CHK_FORMAT(1, 10000, "%llu", u64);

  /* 10.0k - 99.9k */
  CHK_FORMAT(1000, 99.95, "%0.01fk", double);

  /* 100k - 999k */
  CHK_FORMAT(1000, 1000, "%lluk", u64);

  /* 1.00M - 9.99M */
  CHK_FORMAT(1000 * 1000, 9.995, "%0.02fM", double);

  /* 10.0M - 99.9M */
  CHK_FORMAT(1000 * 1000, 99.95, "%0.01fM", double);

  /* 100M - 999M */
  CHK_FORMAT(1000 * 1000, 1000, "%lluM", u64);

  /* 1.00G - 9.99G */
  CHK_FORMAT(1000LL * 1000 * 1000, 9.995, "%0.02fG", double);

  /* 10.0G - 99.9G */
  CHK_FORMAT(1000LL * 1000 * 1000, 99.95, "%0.01fG", double);

  /* 100G - 999G */
  CHK_FORMAT(1000LL * 1000 * 1000, 1000, "%lluG", u64);

  /* 1.00T - 9.99G */
  CHK_FORMAT(1000LL * 1000 * 1000 * 1000, 9.995, "%0.02fT", double);

  /* 10.0T - 99.9T */
  CHK_FORMAT(1000LL * 1000 * 1000 * 1000, 99.95, "%0.01fT", double);

  /* 100T+ */
  strcpy(tmp[cur], "infty");
  return tmp[cur];

}


/* Describe float. Similar to the above, except with a single 
   static buffer. */

static u8* DF(double val) {

  static u8 tmp[16];

  if (val < 99.995) {
    sprintf(tmp, "%0.02f", val);
    return tmp;
  }

  if (val < 999.95) {
    sprintf(tmp, "%0.01f", val);
    return tmp;
  }

  return DI((u64)val);

}


/* Describe integer as memory size. */

static u8* DMS(u64 val) {

  static u8 tmp[12][16];
  static u8 cur;

  cur = (cur + 1) % 12;

  /* 0-9999 */
  CHK_FORMAT(1, 10000, "%llu B", u64);

  /* 10.0k - 99.9k */
  CHK_FORMAT(1024, 99.95, "%0.01f kB", double);

  /* 100k - 999k */
  CHK_FORMAT(1024, 1000, "%llu kB", u64);

  /* 1.00M - 9.99M */
  CHK_FORMAT(1024 * 1024, 9.995, "%0.02f MB", double);

  /* 10.0M - 99.9M */
  CHK_FORMAT(1024 * 1024, 99.95, "%0.01f MB", double);

  /* 100M - 999M */
  CHK_FORMAT(1024 * 1024, 1000, "%llu MB", u64);

  /* 1.00G - 9.99G */
  CHK_FORMAT(1024LL * 1024 * 1024, 9.995, "%0.02f GB", double);

  /* 10.0G - 99.9G */
  CHK_FORMAT(1024LL * 1024 * 1024, 99.95, "%0.01f GB", double);

  /* 100G - 999G */
  CHK_FORMAT(1024LL * 1024 * 1024, 1000, "%llu GB", u64);

  /* 1.00T - 9.99G */
  CHK_FORMAT(1024LL * 1024 * 1024 * 1024, 9.995, "%0.02f TB", double);

  /* 10.0T - 99.9T */
  CHK_FORMAT(1024LL * 1024 * 1024 * 1024, 99.95, "%0.01f TB", double);

#undef CHK_FORMAT

  /* 100T+ */
  strcpy(tmp[cur], "infty");
  return tmp[cur];

}


/* Describe time delta. Returns one static buffer, 34 chars of less. */

static u8* DTD(u64 cur_ms, u64 event_ms) {

  static u8 tmp[64];
  u64 delta;
  s32 t_d, t_h, t_m, t_s;

  if (!event_ms) return "none seen yet";

  delta = cur_ms - event_ms;

  t_d = delta / 1000 / 60 / 60 / 24;
  t_h = (delta / 1000 / 60 / 60) % 24;
  t_m = (delta / 1000 / 60) % 60;
  t_s = (delta / 1000) % 60;

  sprintf(tmp, "%s days, %u hrs, %u min, %u sec", DI(t_d), t_h, t_m, t_s);
  return tmp;

}


/* Mark deterministic checks as done for a particular queue entry. We use the
   .state file to avoid repeating deterministic fuzzing when resuming aborted
   scans. */

static void mark_as_det_done(struct queue_entry* q) {

  u8* fn = strrchr(q->fname, '/');
  s32 fd;

  fn = alloc_printf("%s/queue/.state/deterministic_done/%s", out_dir, fn + 1);

  fd = open(fn, O_WRONLY | O_CREAT | O_EXCL, 0600);
  if (fd < 0) PFATAL("Unable to create '%s'", fn);
  close(fd);

  ck_free(fn);

  q->passed_det = 1;

}


/* Mark as variable. Create symlinks if possible to make it easier to examine
   the files. */

static void mark_as_variable(struct queue_entry* q) {

  u8 *fn = strrchr(q->fname, '/') + 1, *ldest;

  ldest = alloc_printf("../../%s", fn);
  fn = alloc_printf("%s/queue/.state/variable_behavior/%s", out_dir, fn);

  if (symlink(ldest, fn)) {

    s32 fd = open(fn, O_WRONLY | O_CREAT | O_EXCL, 0600);
    if (fd < 0) PFATAL("Unable to create '%s'", fn);
    close(fd);

  }

  ck_free(ldest);
  ck_free(fn);

  q->var_behavior = 1;

}


/* Mark / unmark as redundant (edge-only). This is not used for restoring state,
   but may be useful for post-processing datasets. */

static void mark_as_redundant(struct queue_entry* q, u8 state) {

  u8* fn;
  s32 fd;

  if (state == q->fs_redundant) return;

  q->fs_redundant = state;

  fn = strrchr(q->fname, '/');
  fn = alloc_printf("%s/queue/.state/redundant_edges/%s", out_dir, fn + 1);

  if (state) {

    fd = open(fn, O_WRONLY | O_CREAT | O_EXCL, 0600);
    if (fd < 0) PFATAL("Unable to create '%s'", fn);
    close(fd);

  } else {

    if (unlink(fn)) PFATAL("Unable to remove '%s'", fn);

  }

  ck_free(fn);

}


/* Append new test case to the queue. */

static void add_to_queue(u8* fname, u32 len, u8 passed_det) {

  struct queue_entry* q = ck_alloc(sizeof(struct queue_entry));

  q->fname        = fname;
  q->len          = len;
  q->depth        = cur_depth + 1;
  q->passed_det   = passed_det;

  if (q->depth > max_depth) max_depth = q->depth;

  if (queue_top) {

    queue_top->next = q;
    queue_top = q;

  } else q_prev100 = queue = queue_top = q;

  queued_paths++;
  pending_not_fuzzed++;

  cycles_wo_finds = 0;

  if (!(queued_paths % 100)) {

    q_prev100->next_100 = q;
    q_prev100 = q;

  }

  last_path_time = get_cur_time();

}


/* Destroy the entire queue. */

EXP_ST void destroy_queue(void) {

  struct queue_entry *q = queue, *n;

  while (q) {

    n = q->next;
    ck_free(q->fname);
    ck_free(q->trace_mini);
    ck_free(q);
    q = n;

  }

}


/* Write bitmap to file. The bitmap is useful mostly for the secret
   -B option, to focus a separate fuzzing session on a particular
   interesting input without rediscovering all the others. */

EXP_ST void write_bitmap(void) {

  u8* fname;
  s32 fd;

  if (!bitmap_changed) return;
  bitmap_changed = 0;

  fname = alloc_printf("%s/fuzz_bitmap", out_dir);
  fd = open(fname, O_WRONLY | O_CREAT | O_TRUNC, 0600);

  if (fd < 0) PFATAL("Unable to open '%s'", fname);

  ck_write(fd, virgin_bits, MAP_SIZE, fname);

  close(fd);
  ck_free(fname);

}


/* Read bitmap from file. This is for the -B option again. */

EXP_ST void read_bitmap(u8* fname) {

  s32 fd = open(fname, O_RDONLY);

  if (fd < 0) PFATAL("Unable to open '%s'", fname);

  ck_read(fd, virgin_bits, MAP_SIZE, fname);

  close(fd);

}


/* Check if the current execution path brings anything new to the table.
   Update virgin bits to reflect the finds. Returns 1 if the only change is
   the hit-count for a particular tuple; 2 if there are new tuples seen. 
   Updates the map, so subsequent calls will always return 0.

   This function is called after every exec() on a fairly large buffer, so
   it needs to be fast. We do this in 32-bit and 64-bit flavors. */

static inline u8 has_new_bits(u8* virgin_map) {

#ifdef WORD_SIZE_64

  u64* current = (u64*)trace_bits;
  u64* virgin  = (u64*)virgin_map;

  u32  i = (MAP_SIZE >> 3);

#else

  u32* current = (u32*)trace_bits;
  u32* virgin  = (u32*)virgin_map;

  u32  i = (MAP_SIZE >> 2);

#endif /* ^WORD_SIZE_64 */

  u8   ret = 0;

  while (i--) {

    /* Optimize for (*current & *virgin) == 0 - i.e., no bits in current bitmap
       that have not been already cleared from the virgin map - since this will
       almost always be the case. */

    if (unlikely(*current) && unlikely(*current & *virgin)) {

      if (likely(ret < 2)) {

        u8* cur = (u8*)current;
        u8* vir = (u8*)virgin;

        /* Looks like we have not found any new bytes yet; see if any non-zero
           bytes in current[] are pristine in virgin[]. */

#ifdef WORD_SIZE_64

        if ((cur[0] && vir[0] == 0xff) || (cur[1] && vir[1] == 0xff) ||
            (cur[2] && vir[2] == 0xff) || (cur[3] && vir[3] == 0xff) ||
            (cur[4] && vir[4] == 0xff) || (cur[5] && vir[5] == 0xff) ||
            (cur[6] && vir[6] == 0xff) || (cur[7] && vir[7] == 0xff)) ret = 2;
        else ret = 1;

#else

        if ((cur[0] && vir[0] == 0xff) || (cur[1] && vir[1] == 0xff) ||
            (cur[2] && vir[2] == 0xff) || (cur[3] && vir[3] == 0xff)) ret = 2;
        else ret = 1;

#endif /* ^WORD_SIZE_64 */

      }

      *virgin &= ~*current;

    }

    current++;
    virgin++;

  }

  if (ret && virgin_map == virgin_bits) bitmap_changed = 1;

  return ret;

}


/* Count the number of bits set in the provided bitmap. Used for the status
   screen several times every second, does not have to be fast. */

static u32 count_bits(u8* mem) {

  u32* ptr = (u32*)mem;
  u32  i   = (MAP_SIZE >> 2);
  u32  ret = 0;

  while (i--) {

    u32 v = *(ptr++);

    /* This gets called on the inverse, virgin bitmap; optimize for sparse
       data. */

    if (v == 0xffffffff) {
      ret += 32;
      continue;
    }

    v -= ((v >> 1) & 0x55555555);
    v = (v & 0x33333333) + ((v >> 2) & 0x33333333);
    ret += (((v + (v >> 4)) & 0xF0F0F0F) * 0x01010101) >> 24;

  }

  return ret;

}


#define FF(_b)  (0xff << ((_b) << 3))

/* Count the number of bytes set in the bitmap. Called fairly sporadically,
   mostly to update the status screen or calibrate and examine confirmed
   new paths. */

static u32 count_bytes(u8* mem) {

  u32* ptr = (u32*)mem;
  u32  i   = (MAP_SIZE >> 2);
  u32  ret = 0;

  while (i--) {

    u32 v = *(ptr++);

    if (!v) continue;
    if (v & FF(0)) ret++;
    if (v & FF(1)) ret++;
    if (v & FF(2)) ret++;
    if (v & FF(3)) ret++;

  }

  return ret;

}


/* Count the number of non-255 bytes set in the bitmap. Used strictly for the
   status screen, several calls per second or so. */

static u32 count_non_255_bytes(u8* mem) {

  u32* ptr = (u32*)mem;
  u32  i   = (MAP_SIZE >> 2);
  u32  ret = 0;

  while (i--) {

    u32 v = *(ptr++);

    /* This is called on the virgin bitmap, so optimize for the most likely
       case. */

    if (v == 0xffffffff) continue;
    if ((v & FF(0)) != FF(0)) ret++;
    if ((v & FF(1)) != FF(1)) ret++;
    if ((v & FF(2)) != FF(2)) ret++;
    if ((v & FF(3)) != FF(3)) ret++;

  }

  return ret;

}


/* Destructively simplify trace by eliminating hit count information
   and replacing it with 0x80 or 0x01 depending on whether the tuple
   is hit or not. Called on every new crash or timeout, should be
   reasonably fast. */

static const u8 simplify_lookup[256] = { 

  [0]         = 1,
  [1 ... 255] = 128

};

#ifdef WORD_SIZE_64

static void simplify_trace(u64* mem) {

  u32 i = MAP_SIZE >> 3;

  while (i--) {

    /* Optimize for sparse bitmaps. */

    if (unlikely(*mem)) {

      u8* mem8 = (u8*)mem;

      mem8[0] = simplify_lookup[mem8[0]];
      mem8[1] = simplify_lookup[mem8[1]];
      mem8[2] = simplify_lookup[mem8[2]];
      mem8[3] = simplify_lookup[mem8[3]];
      mem8[4] = simplify_lookup[mem8[4]];
      mem8[5] = simplify_lookup[mem8[5]];
      mem8[6] = simplify_lookup[mem8[6]];
      mem8[7] = simplify_lookup[mem8[7]];

    } else *mem = 0x0101010101010101ULL;

    mem++;

  }

}

#else

static void simplify_trace(u32* mem) {

  u32 i = MAP_SIZE >> 2;

  while (i--) {

    /* Optimize for sparse bitmaps. */

    if (unlikely(*mem)) {

      u8* mem8 = (u8*)mem;

      mem8[0] = simplify_lookup[mem8[0]];
      mem8[1] = simplify_lookup[mem8[1]];
      mem8[2] = simplify_lookup[mem8[2]];
      mem8[3] = simplify_lookup[mem8[3]];

    } else *mem = 0x01010101;

    mem++;
  }

}

#endif /* ^WORD_SIZE_64 */


/* Destructively classify execution counts in a trace. This is used as a
   preprocessing step for any newly acquired traces. Called on every exec,
   must be fast. */

static const u8 count_class_lookup8[256] = {

  [0]           = 0,
  [1]           = 1,
  [2]           = 2,
  [3]           = 4,
  [4 ... 7]     = 8,
  [8 ... 15]    = 16,
  [16 ... 31]   = 32,
  [32 ... 127]  = 64,
  [128 ... 255] = 128

};

static u16 count_class_lookup16[65536];


EXP_ST void init_count_class16(void) {

  u32 b1, b2;

  for (b1 = 0; b1 < 256; b1++) 
    for (b2 = 0; b2 < 256; b2++)
      count_class_lookup16[(b1 << 8) + b2] = 
        (count_class_lookup8[b1] << 8) |
        count_class_lookup8[b2];

}


#ifdef WORD_SIZE_64

static inline void classify_counts(u64* mem) {

  u32 i = MAP_SIZE >> 3;

  while (i--) {

    /* Optimize for sparse bitmaps. */

    if (unlikely(*mem)) {

      u16* mem16 = (u16*)mem;

      mem16[0] = count_class_lookup16[mem16[0]];
      mem16[1] = count_class_lookup16[mem16[1]];
      mem16[2] = count_class_lookup16[mem16[2]];
      mem16[3] = count_class_lookup16[mem16[3]];

    }

    mem++;

  }

}

#else

static inline void classify_counts(u32* mem) {

  u32 i = MAP_SIZE >> 2;

  while (i--) {

    /* Optimize for sparse bitmaps. */

    if (unlikely(*mem)) {

      u16* mem16 = (u16*)mem;

      mem16[0] = count_class_lookup16[mem16[0]];
      mem16[1] = count_class_lookup16[mem16[1]];

    }

    mem++;

  }

}

#endif /* ^WORD_SIZE_64 */


/* Get rid of shared memory (atexit handler). */

static void remove_shm(void) {

  shmctl(shm_id, IPC_RMID, NULL);

}


/* Compact trace bytes into a smaller bitmap. We effectively just drop the
   count information here. This is called only sporadically, for some
   new paths. */

static void minimize_bits(u8* dst, u8* src) {

  u32 i = 0;

  while (i < MAP_SIZE) {

    if (*(src++)) dst[i >> 3] |= 1 << (i & 7);
    i++;

  }

}


/* When we bump into a new path, we call this to see if the path appears
   more "favorable" than any of the existing ones. The purpose of the
   "favorables" is to have a minimal set of paths that trigger all the bits
   seen in the bitmap so far, and focus on fuzzing them at the expense of
   the rest.

   The first step of the process is to maintain a list of top_rated[] entries
   for every byte in the bitmap. We win that slot if there is no previous
   contender, or if the contender has a more favorable speed x size factor. */

static void update_bitmap_score(struct queue_entry* q) {

  u32 i;
  u64 fav_factor = q->exec_us * q->len;

  /* For every byte set in trace_bits[], see if there is a previous winner,
     and how it compares to us. */

  for (i = 0; i < MAP_SIZE; i++)

    if (trace_bits[i]) {

       if (top_rated[i]) {

         /* Faster-executing or smaller test cases are favored. */

         if (fav_factor > top_rated[i]->exec_us * top_rated[i]->len) continue;

         /* Looks like we're going to win. Decrease ref count for the
            previous winner, discard its trace_bits[] if necessary. */

         if (!--top_rated[i]->tc_ref) {
           ck_free(top_rated[i]->trace_mini);
           top_rated[i]->trace_mini = 0;
         }

       }

       /* Insert ourselves as the new winner. */

       top_rated[i] = q;
       q->tc_ref++;

       if (!q->trace_mini) {
         q->trace_mini = ck_alloc(MAP_SIZE >> 3);
         minimize_bits(q->trace_mini, trace_bits);
       }

       score_changed = 1;

     }

}


/* The second part of the mechanism discussed above is a routine that
   goes over top_rated[] entries, and then sequentially grabs winners for
   previously-unseen bytes (temp_v) and marks them as favored, at least
   until the next run. The favored entries are given more air time during
   all fuzzing steps. */

static void cull_queue(void) {

  struct queue_entry* q;
  static u8 temp_v[MAP_SIZE >> 3];
  u32 i;

  if (dumb_mode || !score_changed) return;

  score_changed = 0;

  memset(temp_v, 255, MAP_SIZE >> 3);

  queued_favored  = 0;
  pending_favored = 0;

  q = queue;

  while (q) {
    q->favored = 0;
    q = q->next;
  }

  /* Let's see if anything in the bitmap isn't captured in temp_v.
     If yes, and if it has a top_rated[] contender, let's use it. */

  for (i = 0; i < MAP_SIZE; i++)
    if (top_rated[i] && (temp_v[i >> 3] & (1 << (i & 7)))) {

      u32 j = MAP_SIZE >> 3;

      /* Remove all bits belonging to the current entry from temp_v. */

      while (j--) 
        if (top_rated[i]->trace_mini[j])
          temp_v[j] &= ~top_rated[i]->trace_mini[j];

      top_rated[i]->favored = 1;
      queued_favored++;

      if (!top_rated[i]->was_fuzzed) pending_favored++;

    }

  q = queue;

  while (q) {
    mark_as_redundant(q, !q->favored);
    q = q->next;
  }

}


/* Configure shared memory and virgin_bits. This is called at startup. */

EXP_ST void setup_shm(void) {

  u8* shm_str;

  if (!in_bitmap) memset(virgin_bits, 255, MAP_SIZE);

  memset(virgin_tmout, 255, MAP_SIZE);
  memset(virgin_crash, 255, MAP_SIZE);

  shm_id = shmget(IPC_PRIVATE, MAP_SIZE, IPC_CREAT | IPC_EXCL | 0600);

  if (shm_id < 0) PFATAL("shmget() failed");

  atexit(remove_shm);

  shm_str = alloc_printf("%d", shm_id);

  /* If somebody is asking us to fuzz instrumented binaries in dumb mode,
     we don't want them to detect instrumentation, since we won't be sending
     fork server commands. This should be replaced with better auto-detection
     later on, perhaps? */

  if (!dumb_mode) setenv(SHM_ENV_VAR, shm_str, 1);

  ck_free(shm_str);

  trace_bits = shmat(shm_id, NULL, 0);
  
  if (trace_bits == (void *)-1) PFATAL("shmat() failed");

}


/* Load postprocessor, if available. */

static void setup_post(void) {

  void* dh;
  u8* fn = getenv("AFL_POST_LIBRARY");
  u32 tlen = 6;

  if (!fn) return;

  ACTF("Loading postprocessor from '%s'...", fn);

  dh = dlopen(fn, RTLD_NOW);
  if (!dh) FATAL("%s", dlerror());

  post_handler = dlsym(dh, "afl_postprocess");
  if (!post_handler) FATAL("Symbol 'afl_postprocess' not found.");

  /* Do a quick test. It's better to segfault now than later =) */

  post_handler("hello", &tlen);

  OKF("Postprocessor installed successfully.");

}


/* Read all testcases from the input directory, then queue them for testing.
   Called at startup. */

static void read_testcases(void) {

  struct dirent **nl;
  s32 nl_cnt;
  u32 i;
  u8* fn;

  /* Auto-detect non-in-place resumption attempts. */

  fn = alloc_printf("%s/queue", in_dir);
  if (!access(fn, F_OK)) in_dir = fn; else ck_free(fn);

  ACTF("Scanning '%s'...", in_dir);

  /* We use scandir() + alphasort() rather than readdir() because otherwise,
     the ordering  of test cases would vary somewhat randomly and would be
     difficult to control. */

  nl_cnt = scandir(in_dir, &nl, NULL, alphasort);

  if (nl_cnt < 0) {

    if (errno == ENOENT || errno == ENOTDIR)

      SAYF("\n" cLRD "[-] " cRST
           "The input directory does not seem to be valid - try again. The fuzzer needs\n"
           "    one or more test case to start with - ideally, a small file under 1 kB\n"
           "    or so. The cases must be stored as regular files directly in the input\n"
           "    directory.\n");

    PFATAL("Unable to open '%s'", in_dir);

  }

  if (shuffle_queue && nl_cnt > 1) {

    ACTF("Shuffling queue...");
    shuffle_ptrs((void**)nl, nl_cnt);

  }

  for (i = 0; i < nl_cnt; i++) {

    struct stat st;

    u8* fn = alloc_printf("%s/%s", in_dir, nl[i]->d_name);
    u8* dfn = alloc_printf("%s/.state/deterministic_done/%s", in_dir, nl[i]->d_name);

    u8  passed_det = 0;

    free(nl[i]); /* not tracked */
 
    if (lstat(fn, &st) || access(fn, R_OK))
      PFATAL("Unable to access '%s'", fn);

    /* This also takes care of . and .. */

    if (!S_ISREG(st.st_mode) || !st.st_size || strstr(fn, "/README.txt")) {

      ck_free(fn);
      ck_free(dfn);
      continue;

    }

    if (st.st_size > MAX_FILE) 
      FATAL("Test case '%s' is too big (%s, limit is %s)", fn,
            DMS(st.st_size), DMS(MAX_FILE));

    /* Check for metadata that indicates that deterministic fuzzing
       is complete for this entry. We don't want to repeat deterministic
       fuzzing when resuming aborted scans, because it would be pointless
       and probably very time-consuming. */

    if (!access(dfn, F_OK)) passed_det = 1;
    ck_free(dfn);

    add_to_queue(fn, st.st_size, passed_det);

  }

  free(nl); /* not tracked */

  if (!queued_paths) {

    SAYF("\n" cLRD "[-] " cRST
         "Looks like there are no valid test cases in the input directory! The fuzzer\n"
         "    needs one or more test case to start with - ideally, a small file under\n"
         "    1 kB or so. The cases must be stored as regular files directly in the\n"
         "    input directory.\n");

    FATAL("No usable test cases in '%s'", in_dir);

  }

  last_path_time = 0;
  queued_at_start = queued_paths;

}


/* Helper function for load_extras. */

static int compare_extras_len(const void* p1, const void* p2) {
  struct extra_data *e1 = (struct extra_data*)p1,
                    *e2 = (struct extra_data*)p2;

  return e1->len - e2->len;
}

static int compare_extras_use_d(const void* p1, const void* p2) {
  struct extra_data *e1 = (struct extra_data*)p1,
                    *e2 = (struct extra_data*)p2;

  return e2->hit_cnt - e1->hit_cnt;
}


/* Read extras from a file, sort by size. */

static void load_extras_file(u8* fname, u32* min_len, u32* max_len,
                             u32 dict_level) {

  FILE* f;
  u8  buf[MAX_LINE];
  u8  *lptr;
  u32 cur_line = 0;

  f = fopen(fname, "r");

  if (!f) PFATAL("Unable to open '%s'", fname);

  while ((lptr = fgets(buf, MAX_LINE, f))) {

    u8 *rptr, *wptr;
    u32 klen = 0;

    cur_line++;

    /* Trim on left and right. */

    while (isspace(*lptr)) lptr++;

    rptr = lptr + strlen(lptr) - 1;
    while (rptr >= lptr && isspace(*rptr)) rptr--;
    rptr++;
    *rptr = 0;

    /* Skip empty lines and comments. */

    if (!*lptr || *lptr == '#') continue;

    /* All other lines must end with '"', which we can consume. */

    rptr--;

    if (rptr < lptr || *rptr != '"')
      FATAL("Malformed name=\"value\" pair in line %u.", cur_line);

    *rptr = 0;

    /* Skip alphanumerics and dashes (label). */

    while (isalnum(*lptr) || *lptr == '_') lptr++;

    /* If @number follows, parse that. */

    if (*lptr == '@') {

      lptr++;
      if (atoi(lptr) > dict_level) continue;
      while (isdigit(*lptr)) lptr++;

    }

    /* Skip whitespace and = signs. */

    while (isspace(*lptr) || *lptr == '=') lptr++;

    /* Consume opening '"'. */

    if (*lptr != '"')
      FATAL("Malformed name=\"keyword\" pair in line %u.", cur_line);

    lptr++;

    if (!*lptr) FATAL("Empty keyword in line %u.", cur_line);

    /* Okay, let's allocate memory and copy data between "...", handling
       \xNN escaping, \\, and \". */

    extras = ck_realloc_block(extras, (extras_cnt + 1) *
               sizeof(struct extra_data));

    wptr = extras[extras_cnt].data = ck_alloc(rptr - lptr);

    while (*lptr) {

      char* hexdigits = "0123456789abcdef";

      switch (*lptr) {

        case 1 ... 31:
        case 128 ... 255:
          FATAL("Non-printable characters in line %u.", cur_line);

        case '\\':

          lptr++;

          if (*lptr == '\\' || *lptr == '"') {
            *(wptr++) = *(lptr++);
            klen++;
            break;
          }

          if (*lptr != 'x' || !isxdigit(lptr[1]) || !isxdigit(lptr[2]))
            FATAL("Invalid escaping (not \\xNN) in line %u.", cur_line);

          *(wptr++) =
            ((strchr(hexdigits, tolower(lptr[1])) - hexdigits) << 4) |
            (strchr(hexdigits, tolower(lptr[2])) - hexdigits);

          lptr += 3;
          klen++;

          break;

        default:

          *(wptr++) = *(lptr++);
          klen++;

      }

    }

    extras[extras_cnt].len = klen;

    if (extras[extras_cnt].len > MAX_DICT_FILE)
      FATAL("Keyword too big in line %u (%s, limit is %s)", cur_line,
            DMS(klen), DMS(MAX_DICT_FILE));

    if (*min_len > klen) *min_len = klen;
    if (*max_len < klen) *max_len = klen;

    extras_cnt++;

  }

  fclose(f);

}


/* Read extras from the extras directory and sort them by size. */

static void load_extras(u8* dir) {

  DIR* d;
  struct dirent* de;
  u32 min_len = MAX_DICT_FILE, max_len = 0, dict_level = 0;
  u8* x;

  /* If the name ends with @, extract level and continue. */

  if ((x = strchr(dir, '@'))) {

    *x = 0;
    dict_level = atoi(x + 1);

  }

  ACTF("Loading extra dictionary from '%s' (level %u)...", dir, dict_level);

  d = opendir(dir);

  if (!d) {

    if (errno == ENOTDIR) {
      load_extras_file(dir, &min_len, &max_len, dict_level);
      goto check_and_sort;
    }

    PFATAL("Unable to open '%s'", dir);

  }

  if (x) FATAL("Dictionary levels not supported for directories.");

  while ((de = readdir(d))) {

    struct stat st;
    u8* fn = alloc_printf("%s/%s", dir, de->d_name);
    s32 fd;

    if (lstat(fn, &st) || access(fn, R_OK))
      PFATAL("Unable to access '%s'", fn);

    /* This also takes care of . and .. */
    if (!S_ISREG(st.st_mode) || !st.st_size) {

      ck_free(fn);
      continue;

    }

    if (st.st_size > MAX_DICT_FILE)
      FATAL("Extra '%s' is too big (%s, limit is %s)", fn,
            DMS(st.st_size), DMS(MAX_DICT_FILE));

    if (min_len > st.st_size) min_len = st.st_size;
    if (max_len < st.st_size) max_len = st.st_size;

    extras = ck_realloc_block(extras, (extras_cnt + 1) *
               sizeof(struct extra_data));

    extras[extras_cnt].data = ck_alloc(st.st_size);
    extras[extras_cnt].len  = st.st_size;

    fd = open(fn, O_RDONLY);

    if (fd < 0) PFATAL("Unable to open '%s'", fn);

    ck_read(fd, extras[extras_cnt].data, st.st_size, fn);

    close(fd);
    ck_free(fn);

    extras_cnt++;

  }

  closedir(d);

check_and_sort:

  if (!extras_cnt) FATAL("No usable files in '%s'", dir);

  qsort(extras, extras_cnt, sizeof(struct extra_data), compare_extras_len);

  OKF("Loaded %u extra tokens, size range %s to %s.", extras_cnt,
      DMS(min_len), DMS(max_len));

  if (max_len > 32)
    WARNF("Some tokens are relatively large (%s) - consider trimming.",
          DMS(max_len));

  if (extras_cnt > MAX_DET_EXTRAS)
    WARNF("More than %u tokens - will use them probabilistically.",
          MAX_DET_EXTRAS);

}




/* Helper function for maybe_add_auto() */

static inline u8 memcmp_nocase(u8* m1, u8* m2, u32 len) {

  while (len--) if (tolower(*(m1++)) ^ tolower(*(m2++))) return 1;
  return 0;

}


/* Maybe add automatic extra. */

static void maybe_add_auto(u8* mem, u32 len) {

  u32 i;

  /* Allow users to specify that they don't want auto dictionaries. */

  if (!MAX_AUTO_EXTRAS || !USE_AUTO_EXTRAS) return;

  /* Skip runs of identical bytes. */

  for (i = 1; i < len; i++)
    if (mem[0] ^ mem[i]) break;

  if (i == len) return;

  /* Reject builtin interesting values. */

  if (len == 2) {

    i = sizeof(interesting_16) >> 1;

    while (i--) 
      if (*((u16*)mem) == interesting_16[i] ||
          *((u16*)mem) == SWAP16(interesting_16[i])) return;

  }

  if (len == 4) {

    i = sizeof(interesting_32) >> 2;

    while (i--) 
      if (*((u32*)mem) == interesting_32[i] ||
          *((u32*)mem) == SWAP32(interesting_32[i])) return;

  }

  /* Reject anything that matches existing extras. Do a case-insensitive
     match. We optimize by exploiting the fact that extras[] are sorted
     by size. */

  for (i = 0; i < extras_cnt; i++)
    if (extras[i].len >= len) break;

  for (; i < extras_cnt && extras[i].len == len; i++)
    if (!memcmp_nocase(extras[i].data, mem, len)) return;

  /* Last but not least, check a_extras[] for matches. There are no
     guarantees of a particular sort order. */

  auto_changed = 1;

  for (i = 0; i < a_extras_cnt; i++) {

    if (a_extras[i].len == len && !memcmp_nocase(a_extras[i].data, mem, len)) {

      a_extras[i].hit_cnt++;
      goto sort_a_extras;

    }

  }

  /* At this point, looks like we're dealing with a new entry. So, let's
     append it if we have room. Otherwise, let's randomly evict some other
     entry from the bottom half of the list. */

  if (a_extras_cnt < MAX_AUTO_EXTRAS) {

    a_extras = ck_realloc_block(a_extras, (a_extras_cnt + 1) *
                                sizeof(struct extra_data));

    a_extras[a_extras_cnt].data = ck_memdup(mem, len);
    a_extras[a_extras_cnt].len  = len;
    a_extras_cnt++;

  } else {

    i = MAX_AUTO_EXTRAS / 2 +
        UR((MAX_AUTO_EXTRAS + 1) / 2);

    ck_free(a_extras[i].data);

    a_extras[i].data    = ck_memdup(mem, len);
    a_extras[i].len     = len;
    a_extras[i].hit_cnt = 0;

  }

sort_a_extras:

  /* First, sort all auto extras by use count, descending order. */

  qsort(a_extras, a_extras_cnt, sizeof(struct extra_data),
        compare_extras_use_d);

  /* Then, sort the top USE_AUTO_EXTRAS entries by size. */

  qsort(a_extras, MIN(USE_AUTO_EXTRAS, a_extras_cnt),
        sizeof(struct extra_data), compare_extras_len);

}


/* Save automatically generated extras. */

static void save_auto(void) {

  u32 i;

  if (!auto_changed) return;
  auto_changed = 0;

  for (i = 0; i < MIN(USE_AUTO_EXTRAS, a_extras_cnt); i++) {

    u8* fn = alloc_printf("%s/queue/.state/auto_extras/auto_%06u", out_dir, i);
    s32 fd;

    fd = open(fn, O_WRONLY | O_CREAT | O_TRUNC, 0600);

    if (fd < 0) PFATAL("Unable to create '%s'", fn);

    ck_write(fd, a_extras[i].data, a_extras[i].len, fn);

    close(fd);
    ck_free(fn);

  }

}


/* Load automatically generated extras. */

static void load_auto(void) {

  u32 i;

  for (i = 0; i < USE_AUTO_EXTRAS; i++) {

    u8  tmp[MAX_AUTO_EXTRA + 1];
    u8* fn = alloc_printf("%s/.state/auto_extras/auto_%06u", in_dir, i);
    s32 fd, len;

    fd = open(fn, O_RDONLY, 0600);

    if (fd < 0) {

      if (errno != ENOENT) PFATAL("Unable to open '%s'", fn);
      ck_free(fn);
      break;

    }

    /* We read one byte more to cheaply detect tokens that are too
       long (and skip them). */

    len = read(fd, tmp, MAX_AUTO_EXTRA + 1);

    if (len < 0) PFATAL("Unable to read from '%s'", fn);

    if (len >= MIN_AUTO_EXTRA && len <= MAX_AUTO_EXTRA)
      maybe_add_auto(tmp, len);

    close(fd);
    ck_free(fn);

  }

  if (i) OKF("Loaded %u auto-discovered dictionary tokens.", i);
  else OKF("No auto-generated dictionary tokens to reuse.");

}


/* Destroy extras. */

static void destroy_extras(void) {

  u32 i;

  for (i = 0; i < extras_cnt; i++) 
    ck_free(extras[i].data);

  ck_free(extras);

  for (i = 0; i < a_extras_cnt; i++) 
    ck_free(a_extras[i].data);

  ck_free(a_extras);

}


/* Spin up fork server (instrumented mode only). The idea is explained here:

   http://lcamtuf.blogspot.com/2014/10/fuzzing-binaries-without-execve.html

   In essence, the instrumentation allows us to skip execve(), and just keep
   cloning a stopped child. So, we just execute once, and then send commands
   through a pipe. The other part of this logic is in afl-as.h. */

EXP_ST void init_forkserver(char** argv) {

  static struct itimerval it;
  int st_pipe[2], ctl_pipe[2];
  int status;
  s32 rlen;

  ACTF("Spinning up the fork server...");

  if (pipe(st_pipe) || pipe(ctl_pipe)) PFATAL("pipe() failed");

  forksrv_pid = fork();

  if (forksrv_pid < 0) PFATAL("fork() failed");

  if (!forksrv_pid) {

    struct rlimit r;

    /* Umpf. On OpenBSD, the default fd limit for root users is set to
       soft 128. Let's try to fix that... */

    if (!getrlimit(RLIMIT_NOFILE, &r) && r.rlim_cur < FORKSRV_FD + 2) {

      r.rlim_cur = FORKSRV_FD + 2;
      setrlimit(RLIMIT_NOFILE, &r); /* Ignore errors */

    }

    if (mem_limit) {

      r.rlim_max = r.rlim_cur = ((rlim_t)mem_limit) << 20;

#ifdef RLIMIT_AS

      setrlimit(RLIMIT_AS, &r); /* Ignore errors */

#else

      /* This takes care of OpenBSD, which doesn't have RLIMIT_AS, but
         according to reliable sources, RLIMIT_DATA covers anonymous
         maps - so we should be getting good protection against OOM bugs. */

      setrlimit(RLIMIT_DATA, &r); /* Ignore errors */

#endif /* ^RLIMIT_AS */


    }

    /* Dumping cores is slow and can lead to anomalies if SIGKILL is delivered
       before the dump is complete. */

    r.rlim_max = r.rlim_cur = 0;

    setrlimit(RLIMIT_CORE, &r); /* Ignore errors */

    /* Isolate the process and configure standard descriptors. If out_file is
       specified, stdin is /dev/null; otherwise, out_fd is cloned instead. */

    setsid();

    dup2(dev_null_fd, 1);
    dup2(dev_null_fd, 2);

    if (out_file) {

      dup2(dev_null_fd, 0);

    } else {

      dup2(out_fd, 0);
      close(out_fd);

    }

    /* Set up control and status pipes, close the unneeded original fds. */

    if (dup2(ctl_pipe[0], FORKSRV_FD) < 0) PFATAL("dup2() failed");
    if (dup2(st_pipe[1], FORKSRV_FD + 1) < 0) PFATAL("dup2() failed");

    close(ctl_pipe[0]);
    close(ctl_pipe[1]);
    close(st_pipe[0]);
    close(st_pipe[1]);

    close(out_dir_fd);
    close(dev_null_fd);
    close(dev_urandom_fd);
    close(fileno(plot_file));

    /* This should improve performance a bit, since it stops the linker from
       doing extra work post-fork(). */

    if (!getenv("LD_BIND_LAZY")) setenv("LD_BIND_NOW", "1", 0);

    /* Set sane defaults for ASAN if nothing else specified. */

    setenv("ASAN_OPTIONS", "abort_on_error=1:"
                           "detect_leaks=0:"
                           "symbolize=0:"
                           "allocator_may_return_null=1", 0);

    /* MSAN is tricky, because it doesn't support abort_on_error=1 at this
       point. So, we do this in a very hacky way. */

    setenv("MSAN_OPTIONS", "exit_code=" STRINGIFY(MSAN_ERROR) ":"
                           "symbolize=0:"
                           "abort_on_error=1:"
                           "allocator_may_return_null=1:"
                           "msan_track_origins=0", 0);

    execv(target_path, argv);

    /* Use a distinctive bitmap signature to tell the parent about execv()
       falling through. */

    *(u32*)trace_bits = EXEC_FAIL_SIG;
    exit(0);

  }

  /* Close the unneeded endpoints. */

  close(ctl_pipe[0]);
  close(st_pipe[1]);

  fsrv_ctl_fd = ctl_pipe[1];
  fsrv_st_fd  = st_pipe[0];

  /* Wait for the fork server to come up, but don't wait too long. */

  it.it_value.tv_sec = ((exec_tmout * FORK_WAIT_MULT) / 1000);
  it.it_value.tv_usec = ((exec_tmout * FORK_WAIT_MULT) % 1000) * 1000;

  setitimer(ITIMER_REAL, &it, NULL);

  rlen = read(fsrv_st_fd, &status, 4);

  it.it_value.tv_sec = 0;
  it.it_value.tv_usec = 0;

  setitimer(ITIMER_REAL, &it, NULL);

  /* If we have a four-byte "hello" message from the server, we're all set.
     Otherwise, try to figure out what went wrong. */

  if (rlen == 4) {
    OKF("All right - fork server is up.");
    return;
  }

  if (child_timed_out)
    FATAL("Timeout while initializing fork server (adjusting -t may help)");

  if (waitpid(forksrv_pid, &status, 0) <= 0)
    PFATAL("waitpid() failed");

  if (WIFSIGNALED(status)) {

    if (mem_limit && mem_limit < 500 && uses_asan) {

      SAYF("\n" cLRD "[-] " cRST
           "Whoops, the target binary crashed suddenly, before receiving any input\n"
           "    from the fuzzer! Since it seems to be built with ASAN and you have a\n"
           "    restrictive memory limit configured, this is expected; please read\n"
           "    %s/notes_for_asan.txt for help.\n", doc_path);

    } else if (!mem_limit) {

      SAYF("\n" cLRD "[-] " cRST
           "Whoops, the target binary crashed suddenly, before receiving any input\n"
           "    from the fuzzer! There are several probable explanations:\n\n"

           "    - The binary is just buggy and explodes entirely on its own. If so, you\n"
           "      need to fix the underlying problem or find a better replacement.\n\n"

#ifdef __APPLE__

           "    - On MacOS X, the semantics of fork() syscalls are non-standard and may\n"
           "      break afl-fuzz performance optimizations when running platform-specific\n"
           "      targets. To fix this, set AFL_NO_FORKSRV=1 in the environment.\n\n"

#endif /* __APPLE__ */

           "    - Less likely, there is a horrible bug in the fuzzer. If other options\n"
           "      fail, poke <lcamtuf@coredump.cx> for troubleshooting tips.\n");

    } else {

      SAYF("\n" cLRD "[-] " cRST
           "Whoops, the target binary crashed suddenly, before receiving any input\n"
           "    from the fuzzer! There are several probable explanations:\n\n"

           "    - The current memory limit (%s) is too restrictive, causing the\n"
           "      target to hit an OOM condition in the dynamic linker. Try bumping up\n"
           "      the limit with the -m setting in the command line. A simple way confirm\n"
           "      this diagnosis would be:\n\n"

#ifdef RLIMIT_AS
           "      ( ulimit -Sv $[%llu << 10]; /path/to/fuzzed_app )\n\n"
#else
           "      ( ulimit -Sd $[%llu << 10]; /path/to/fuzzed_app )\n\n"
#endif /* ^RLIMIT_AS */

           "      Tip: you can use http://jwilk.net/software/recidivm to quickly\n"
           "      estimate the required amount of virtual memory for the binary.\n\n"

           "    - The binary is just buggy and explodes entirely on its own. If so, you\n"
           "      need to fix the underlying problem or find a better replacement.\n\n"

#ifdef __APPLE__

           "    - On MacOS X, the semantics of fork() syscalls are non-standard and may\n"
           "      break afl-fuzz performance optimizations when running platform-specific\n"
           "      targets. To fix this, set AFL_NO_FORKSRV=1 in the environment.\n\n"

#endif /* __APPLE__ */

           "    - Less likely, there is a horrible bug in the fuzzer. If other options\n"
           "      fail, poke <lcamtuf@coredump.cx> for troubleshooting tips.\n",
           DMS(mem_limit << 20), mem_limit - 1);

    }

    FATAL("Fork server crashed with signal %d", WTERMSIG(status));

  }

  if (*(u32*)trace_bits == EXEC_FAIL_SIG)
    FATAL("Unable to execute target application ('%s')", argv[0]);

  if (mem_limit && mem_limit < 500 && uses_asan) {

    SAYF("\n" cLRD "[-] " cRST
           "Hmm, looks like the target binary terminated before we could complete a\n"
           "    handshake with the injected code. Since it seems to be built with ASAN and\n"
           "    you have a restrictive memory limit configured, this is expected; please\n"
           "    read %s/notes_for_asan.txt for help.\n", doc_path);

  } else if (!mem_limit) {

    SAYF("\n" cLRD "[-] " cRST
         "Hmm, looks like the target binary terminated before we could complete a\n"
         "    handshake with the injected code. Perhaps there is a horrible bug in the\n"
         "    fuzzer. Poke <lcamtuf@coredump.cx> for troubleshooting tips.\n");

  } else {

    SAYF("\n" cLRD "[-] " cRST
         "Hmm, looks like the target binary terminated before we could complete a\n"
         "    handshake with the injected code. There are %s probable explanations:\n\n"

         "%s"
         "    - The current memory limit (%s) is too restrictive, causing an OOM\n"
         "      fault in the dynamic linker. This can be fixed with the -m option. A\n"
         "      simple way to confirm the diagnosis may be:\n\n"

#ifdef RLIMIT_AS
         "      ( ulimit -Sv $[%llu << 10]; /path/to/fuzzed_app )\n\n"
#else
         "      ( ulimit -Sd $[%llu << 10]; /path/to/fuzzed_app )\n\n"
#endif /* ^RLIMIT_AS */

         "      Tip: you can use http://jwilk.net/software/recidivm to quickly\n"
         "      estimate the required amount of virtual memory for the binary.\n\n"

         "    - Less likely, there is a horrible bug in the fuzzer. If other options\n"
         "      fail, poke <lcamtuf@coredump.cx> for troubleshooting tips.\n",
         getenv(DEFER_ENV_VAR) ? "three" : "two",
         getenv(DEFER_ENV_VAR) ?
         "    - You are using deferred forkserver, but __AFL_INIT() is never\n"
         "      reached before the program terminates.\n\n" : "",
         DMS(mem_limit << 20), mem_limit - 1);

  }

  FATAL("Fork server handshake failed");

}


/* Execute target application, monitoring for timeouts. Return status
   information. The called program will update trace_bits[]. */

static u8 run_target(char** argv, u32 timeout) {

  static struct itimerval it;
  static u32 prev_timed_out = 0;
  static u64 exec_ms = 0;

  int status = 0;
  u32 tb4;

  child_timed_out = 0;

  /* After this memset, trace_bits[] are effectively volatile, so we
     must prevent any earlier operations from venturing into that
     territory. */

  memset(trace_bits, 0, MAP_SIZE);
  MEM_BARRIER();

  /* If we're running in "dumb" mode, we can't rely on the fork server
     logic compiled into the target program, so we will just keep calling
     execve(). There is a bit of code duplication between here and 
     init_forkserver(), but c'est la vie. */

  if (dumb_mode == 1 || no_forkserver) {

    child_pid = fork();

    if (child_pid < 0) PFATAL("fork() failed");

    if (!child_pid) {

      struct rlimit r;

      if (mem_limit) {

        r.rlim_max = r.rlim_cur = ((rlim_t)mem_limit) << 20;

#ifdef RLIMIT_AS

        setrlimit(RLIMIT_AS, &r); /* Ignore errors */

#else

        setrlimit(RLIMIT_DATA, &r); /* Ignore errors */

#endif /* ^RLIMIT_AS */

      }

      r.rlim_max = r.rlim_cur = 0;

      setrlimit(RLIMIT_CORE, &r); /* Ignore errors */

      /* Isolate the process and configure standard descriptors. If out_file is
         specified, stdin is /dev/null; otherwise, out_fd is cloned instead. */

      setsid();

      dup2(dev_null_fd, 1);
      dup2(dev_null_fd, 2);

      if (out_file) {

        dup2(dev_null_fd, 0);

      } else {

        dup2(out_fd, 0);
        close(out_fd);

      }

      /* On Linux, would be faster to use O_CLOEXEC. Maybe TODO. */

      close(dev_null_fd);
      close(out_dir_fd);
      close(dev_urandom_fd);
      close(fileno(plot_file));

      /* Set sane defaults for ASAN if nothing else specified. */

      setenv("ASAN_OPTIONS", "abort_on_error=1:"
                             "detect_leaks=0:"
                             "symbolize=0:"
                             "allocator_may_return_null=1", 0);

      setenv("MSAN_OPTIONS", "exit_code=" STRINGIFY(MSAN_ERROR) ":"
                             "symbolize=0:"
                             "msan_track_origins=0", 0);

      execv(target_path, argv);

      /* Use a distinctive bitmap value to tell the parent about execv()
         falling through. */

      *(u32*)trace_bits = EXEC_FAIL_SIG;
      exit(0);

    }

  } else {

    s32 res;

    /* In non-dumb mode, we have the fork server up and running, so simply
       tell it to have at it, and then read back PID. */

    if ((res = write(fsrv_ctl_fd, &prev_timed_out, 4)) != 4) {

      if (stop_soon) return 0;
      RPFATAL(res, "Unable to request new process from fork server (OOM?)");

    }

    if ((res = read(fsrv_st_fd, &child_pid, 4)) != 4) {

      if (stop_soon) return 0;
      RPFATAL(res, "Unable to request new process from fork server (OOM?)");

    }

    if (child_pid <= 0) FATAL("Fork server is misbehaving (OOM?)");

  }

  /* Configure timeout, as requested by user, then wait for child to terminate. */

  it.it_value.tv_sec = (timeout / 1000);
  it.it_value.tv_usec = (timeout % 1000) * 1000;

  setitimer(ITIMER_REAL, &it, NULL);

  /* The SIGALRM handler simply kills the child_pid and sets child_timed_out. */

  if (dumb_mode == 1 || no_forkserver) {

    if (waitpid(child_pid, &status, 0) <= 0) PFATAL("waitpid() failed");

  } else {

    s32 res;

    if ((res = read(fsrv_st_fd, &status, 4)) != 4) {

      if (stop_soon) return 0;
      RPFATAL(res, "Unable to communicate with fork server (OOM?)");

    }

  }

  if (!WIFSTOPPED(status)) child_pid = 0;

  getitimer(ITIMER_REAL, &it);
  exec_ms = (u64) timeout - (it.it_value.tv_sec * 1000 +
                             it.it_value.tv_usec / 1000);

  it.it_value.tv_sec = 0;
  it.it_value.tv_usec = 0;

  setitimer(ITIMER_REAL, &it, NULL);

  total_execs++;

  /* Any subsequent operations on trace_bits must not be moved by the
     compiler below this point. Past this location, trace_bits[] behave
     very normally and do not have to be treated as volatile. */

  MEM_BARRIER();

  tb4 = *(u32*)trace_bits;

#ifdef WORD_SIZE_64
  classify_counts((u64*)trace_bits);
#else
  classify_counts((u32*)trace_bits);
#endif /* ^WORD_SIZE_64 */

  prev_timed_out = child_timed_out;

  /* Report outcome to caller. */

  if (WIFSIGNALED(status) && !stop_soon) {

    kill_signal = WTERMSIG(status);

    if (child_timed_out && kill_signal == SIGKILL) return FAULT_TMOUT;

    return FAULT_CRASH;

  }

  /* A somewhat nasty hack for MSAN, which doesn't support abort_on_error and
     must use a special exit code. */

  if (uses_asan && WEXITSTATUS(status) == MSAN_ERROR) {
    kill_signal = 0;
    return FAULT_CRASH;
  }

  if ((dumb_mode == 1 || no_forkserver) && tb4 == EXEC_FAIL_SIG)
    return FAULT_ERROR;

  /* It makes sense to account for the slowest units only if the testcase was run
  under the user defined timeout. */
  if (!(timeout > exec_tmout) && (slowest_exec_ms < exec_ms)) {
    slowest_exec_ms = exec_ms;
  }

  return FAULT_NONE;

}


/* Write modified data to file for testing. If out_file is set, the old file
   is unlinked and a new one is created. Otherwise, out_fd is rewound and
   truncated. */

static void write_to_testcase(void* mem, u32 len) {

  s32 fd = out_fd;

  if (out_file) {

    unlink(out_file); /* Ignore errors. */

    fd = open(out_file, O_WRONLY | O_CREAT | O_EXCL, 0600);

    if (fd < 0) PFATAL("Unable to create '%s'", out_file);

  } else lseek(fd, 0, SEEK_SET);

  ck_write(fd, mem, len, out_file);

  if (!out_file) {

    if (ftruncate(fd, len)) PFATAL("ftruncate() failed");
    lseek(fd, 0, SEEK_SET);

  } else close(fd);

}


/* The same, but with an adjustable gap. Used for trimming. */

static void write_with_gap(void* mem, u32 len, u32 skip_at, u32 skip_len) {

  s32 fd = out_fd;
  u32 tail_len = len - skip_at - skip_len;

  if (out_file) {

    unlink(out_file); /* Ignore errors. */

    fd = open(out_file, O_WRONLY | O_CREAT | O_EXCL, 0600);

    if (fd < 0) PFATAL("Unable to create '%s'", out_file);

  } else lseek(fd, 0, SEEK_SET);

  if (skip_at) ck_write(fd, mem, skip_at, out_file);

  if (tail_len) ck_write(fd, mem + skip_at + skip_len, tail_len, out_file);

  if (!out_file) {

    if (ftruncate(fd, len - skip_len)) PFATAL("ftruncate() failed");
    lseek(fd, 0, SEEK_SET);

  } else close(fd);

}


static void show_stats(void);

/* Calibrate a new test case. This is done when processing the input directory
   to warn about flaky or otherwise problematic test cases early on; and when
   new paths are discovered to detect variable behavior and so on. */

static u8 calibrate_case(char** argv, struct queue_entry* q, u8* use_mem,
                         u32 handicap, u8 from_queue) {

  static u8 first_trace[MAP_SIZE];

  u8  fault = 0, new_bits = 0, var_detected = 0, hnb = 0,
      first_run = (q->exec_cksum == 0);

  u64 start_us, stop_us;

  s32 old_sc = stage_cur, old_sm = stage_max;
  u32 use_tmout = exec_tmout;
  u8* old_sn = stage_name;

  /* Be a bit more generous about timeouts when resuming sessions, or when
     trying to calibrate already-added finds. This helps avoid trouble due
     to intermittent latency. */

  if (!from_queue || resuming_fuzz)
    use_tmout = MAX(exec_tmout + CAL_TMOUT_ADD,
                    exec_tmout * CAL_TMOUT_PERC / 100);

  q->cal_failed++;

  stage_name = "calibration";
  stage_max  = fast_cal ? 3 : CAL_CYCLES;

  /* Make sure the forkserver is up before we do anything, and let's not
     count its spin-up time toward binary calibration. */

  if (dumb_mode != 1 && !no_forkserver && !forksrv_pid)
    init_forkserver(argv);

  if (q->exec_cksum) {

    memcpy(first_trace, trace_bits, MAP_SIZE);
    hnb = has_new_bits(virgin_bits);
    if (hnb > new_bits) new_bits = hnb;

  }

  start_us = get_cur_time_us();

  for (stage_cur = 0; stage_cur < stage_max; stage_cur++) {

    u32 cksum;

    if (!first_run && !(stage_cur % stats_update_freq)) show_stats();

    write_to_testcase(use_mem, q->len);

    fault = run_target(argv, use_tmout);

    /* stop_soon is set by the handler for Ctrl+C. When it's pressed,
       we want to bail out quickly. */

    if (stop_soon || fault != crash_mode) goto abort_calibration;

    if (!dumb_mode && !stage_cur && !count_bytes(trace_bits)) {
      fault = FAULT_NOINST;
      goto abort_calibration;
    }

    cksum = hash32(trace_bits, MAP_SIZE, HASH_CONST);

    if (q->exec_cksum != cksum) {

      hnb = has_new_bits(virgin_bits);
      if (hnb > new_bits) new_bits = hnb;

      if (q->exec_cksum) {

        u32 i;

        for (i = 0; i < MAP_SIZE; i++) {

          if (!var_bytes[i] && first_trace[i] != trace_bits[i]) {

            var_bytes[i] = 1;
            stage_max    = CAL_CYCLES_LONG;

          }

        }

        var_detected = 1;

      } else {

        q->exec_cksum = cksum;
        memcpy(first_trace, trace_bits, MAP_SIZE);

      }

    }

  }

  stop_us = get_cur_time_us();

  total_cal_us     += stop_us - start_us;
  total_cal_cycles += stage_max;

  /* OK, let's collect some stats about the performance of this test case.
     This is used for fuzzing air time calculations in calculate_score(). */

  q->exec_us     = (stop_us - start_us) / stage_max;
  q->bitmap_size = count_bytes(trace_bits);
  q->handicap    = handicap;
  q->cal_failed  = 0;

  total_bitmap_size += q->bitmap_size;
  total_bitmap_entries++;

  update_bitmap_score(q);

  /* If this case didn't result in new output from the instrumentation, tell
     parent. This is a non-critical problem, but something to warn the user
     about. */

  if (!dumb_mode && first_run && !fault && !new_bits) fault = FAULT_NOBITS;

abort_calibration:

  if (new_bits == 2 && !q->has_new_cov) {
    q->has_new_cov = 1;
    queued_with_cov++;
  }

  /* Mark variable paths. */

  if (var_detected) {

    var_byte_count = count_bytes(var_bytes);

    if (!q->var_behavior) {
      mark_as_variable(q);
      queued_variable++;
    }

  }

  stage_name = old_sn;
  stage_cur  = old_sc;
  stage_max  = old_sm;

  if (!first_run) show_stats();

  return fault;

}


/* Examine map coverage. Called once, for first test case. */

static void check_map_coverage(void) {

  u32 i;

  if (count_bytes(trace_bits) < 100) return;

  for (i = (1 << (MAP_SIZE_POW2 - 1)); i < MAP_SIZE; i++)
    if (trace_bits[i]) return;

  WARNF("Recompile binary with newer version of afl to improve coverage!");

}


/* Perform dry run of all test cases to confirm that the app is working as
   expected. This is done only for the initial inputs, and only once. */

static void perform_dry_run(char** argv) {

  struct queue_entry* q = queue;
  u32 cal_failures = 0;
  u8* skip_crashes = getenv("AFL_SKIP_CRASHES");

  while (q) {

    u8* use_mem;
    u8  res;
    s32 fd;

    u8* fn = strrchr(q->fname, '/') + 1;

    ACTF("Attempting dry run with '%s'...", fn);

    fd = open(q->fname, O_RDONLY);
    if (fd < 0) PFATAL("Unable to open '%s'", q->fname);

    use_mem = ck_alloc_nozero(q->len);

    if (read(fd, use_mem, q->len) != q->len)
      FATAL("Short read from '%s'", q->fname);

    close(fd);

    res = calibrate_case(argv, q, use_mem, 0, 1);
    ck_free(use_mem);

    if (stop_soon) return;

    if (res == crash_mode || res == FAULT_NOBITS)
      SAYF(cGRA "    len = %u, map size = %u, exec speed = %llu us\n" cRST, 
           q->len, q->bitmap_size, q->exec_us);

    switch (res) {

      case FAULT_NONE:

        if (q == queue) check_map_coverage();

        if (crash_mode) FATAL("Test case '%s' does *NOT* crash", fn);

        break;

      case FAULT_TMOUT:

        if (timeout_given) {

          /* The -t nn+ syntax in the command line sets timeout_given to '2' and
             instructs afl-fuzz to tolerate but skip queue entries that time
             out. */

          if (timeout_given > 1) {
            WARNF("Test case results in a timeout (skipping)");
            q->cal_failed = CAL_CHANCES;
            cal_failures++;
            break;
          }

          SAYF("\n" cLRD "[-] " cRST
               "The program took more than %u ms to process one of the initial test cases.\n"
               "    Usually, the right thing to do is to relax the -t option - or to delete it\n"
               "    altogether and allow the fuzzer to auto-calibrate. That said, if you know\n"
               "    what you are doing and want to simply skip the unruly test cases, append\n"
               "    '+' at the end of the value passed to -t ('-t %u+').\n", exec_tmout,
               exec_tmout);

          FATAL("Test case '%s' results in a timeout", fn);

        } else {

          SAYF("\n" cLRD "[-] " cRST
               "The program took more than %u ms to process one of the initial test cases.\n"
               "    This is bad news; raising the limit with the -t option is possible, but\n"
               "    will probably make the fuzzing process extremely slow.\n\n"

               "    If this test case is just a fluke, the other option is to just avoid it\n"
               "    altogether, and find one that is less of a CPU hog.\n", exec_tmout);

          FATAL("Test case '%s' results in a timeout", fn);

        }

      case FAULT_CRASH:  

        if (crash_mode) break;

        if (skip_crashes) {
          WARNF("Test case results in a crash (skipping)");
          q->cal_failed = CAL_CHANCES;
          cal_failures++;
          break;
        }

        if (mem_limit) {

          SAYF("\n" cLRD "[-] " cRST
               "Oops, the program crashed with one of the test cases provided. There are\n"
               "    several possible explanations:\n\n"

               "    - The test case causes known crashes under normal working conditions. If\n"
               "      so, please remove it. The fuzzer should be seeded with interesting\n"
               "      inputs - but not ones that cause an outright crash.\n\n"

               "    - The current memory limit (%s) is too low for this program, causing\n"
               "      it to die due to OOM when parsing valid files. To fix this, try\n"
               "      bumping it up with the -m setting in the command line. If in doubt,\n"
               "      try something along the lines of:\n\n"

#ifdef RLIMIT_AS
               "      ( ulimit -Sv $[%llu << 10]; /path/to/binary [...] <testcase )\n\n"
#else
               "      ( ulimit -Sd $[%llu << 10]; /path/to/binary [...] <testcase )\n\n"
#endif /* ^RLIMIT_AS */

               "      Tip: you can use http://jwilk.net/software/recidivm to quickly\n"
               "      estimate the required amount of virtual memory for the binary. Also,\n"
               "      if you are using ASAN, see %s/notes_for_asan.txt.\n\n"

#ifdef __APPLE__
  
               "    - On MacOS X, the semantics of fork() syscalls are non-standard and may\n"
               "      break afl-fuzz performance optimizations when running platform-specific\n"
               "      binaries. To fix this, set AFL_NO_FORKSRV=1 in the environment.\n\n"

#endif /* __APPLE__ */

               "    - Least likely, there is a horrible bug in the fuzzer. If other options\n"
               "      fail, poke <lcamtuf@coredump.cx> for troubleshooting tips.\n",
               DMS(mem_limit << 20), mem_limit - 1, doc_path);

        } else {

          SAYF("\n" cLRD "[-] " cRST
               "Oops, the program crashed with one of the test cases provided. There are\n"
               "    several possible explanations:\n\n"

               "    - The test case causes known crashes under normal working conditions. If\n"
               "      so, please remove it. The fuzzer should be seeded with interesting\n"
               "      inputs - but not ones that cause an outright crash.\n\n"

#ifdef __APPLE__
  
               "    - On MacOS X, the semantics of fork() syscalls are non-standard and may\n"
               "      break afl-fuzz performance optimizations when running platform-specific\n"
               "      binaries. To fix this, set AFL_NO_FORKSRV=1 in the environment.\n\n"

#endif /* __APPLE__ */

               "    - Least likely, there is a horrible bug in the fuzzer. If other options\n"
               "      fail, poke <lcamtuf@coredump.cx> for troubleshooting tips.\n");

        }

        FATAL("Test case '%s' results in a crash", fn);

      case FAULT_ERROR:

        FATAL("Unable to execute target application ('%s')", argv[0]);

      case FAULT_NOINST:

        FATAL("No instrumentation detected");

      case FAULT_NOBITS: 

        useless_at_start++;

        if (!in_bitmap && !shuffle_queue)
          WARNF("No new instrumentation output, test case may be useless.");

        break;

    }

    if (q->var_behavior) WARNF("Instrumentation output varies across runs.");

    q = q->next;

  }

  if (cal_failures) {

    if (cal_failures == queued_paths)
      FATAL("All test cases time out%s, giving up!",
            skip_crashes ? " or crash" : "");

    WARNF("Skipped %u test cases (%0.02f%%) due to timeouts%s.", cal_failures,
          ((double)cal_failures) * 100 / queued_paths,
          skip_crashes ? " or crashes" : "");

    if (cal_failures * 5 > queued_paths)
      WARNF(cLRD "High percentage of rejected test cases, check settings!");

  }

  OKF("All test cases processed.");

}


/* Helper function: link() if possible, copy otherwise. */

static void link_or_copy(u8* old_path, u8* new_path) {

  s32 i = link(old_path, new_path);
  s32 sfd, dfd;
  u8* tmp;

  if (!i) return;

  sfd = open(old_path, O_RDONLY);
  if (sfd < 0) PFATAL("Unable to open '%s'", old_path);

  dfd = open(new_path, O_WRONLY | O_CREAT | O_EXCL, 0600);
  if (dfd < 0) PFATAL("Unable to create '%s'", new_path);

  tmp = ck_alloc(64 * 1024);

  while ((i = read(sfd, tmp, 64 * 1024)) > 0) 
    ck_write(dfd, tmp, i, new_path);

  if (i < 0) PFATAL("read() failed");

  ck_free(tmp);
  close(sfd);
  close(dfd);

}


static void nuke_resume_dir(void);

/* Create hard links for input test cases in the output directory, choosing
   good names and pivoting accordingly. */

static void pivot_inputs(void) {

  struct queue_entry* q = queue;
  u32 id = 0;

  ACTF("Creating hard links for all input files...");

  while (q) {

    u8  *nfn, *rsl = strrchr(q->fname, '/');
    u32 orig_id;

    if (!rsl) rsl = q->fname; else rsl++;

    /* If the original file name conforms to the syntax and the recorded
       ID matches the one we'd assign, just use the original file name.
       This is valuable for resuming fuzzing runs. */

#ifndef SIMPLE_FILES
#  define CASE_PREFIX "id:"
#else
#  define CASE_PREFIX "id_"
#endif /* ^!SIMPLE_FILES */

    if (!strncmp(rsl, CASE_PREFIX, 3) &&
        sscanf(rsl + 3, "%06u", &orig_id) == 1 && orig_id == id) {

      u8* src_str;
      u32 src_id;

      resuming_fuzz = 1;
      nfn = alloc_printf("%s/queue/%s", out_dir, rsl);

      /* Since we're at it, let's also try to find parent and figure out the
         appropriate depth for this entry. */

      src_str = strchr(rsl + 3, ':');

      if (src_str && sscanf(src_str + 1, "%06u", &src_id) == 1) {

        struct queue_entry* s = queue;
        while (src_id-- && s) s = s->next;
        if (s) q->depth = s->depth + 1;

        if (max_depth < q->depth) max_depth = q->depth;

      }

    } else {

      /* No dice - invent a new name, capturing the original one as a
         substring. */

#ifndef SIMPLE_FILES

      u8* use_name = strstr(rsl, ",orig:");

      if (use_name) use_name += 6; else use_name = rsl;
      nfn = alloc_printf("%s/queue/id:%06u,orig:%s", out_dir, id, use_name);

#else

      nfn = alloc_printf("%s/queue/id_%06u", out_dir, id);

#endif /* ^!SIMPLE_FILES */

    }

    /* Pivot to the new queue entry. */

    link_or_copy(q->fname, nfn);
    ck_free(q->fname);
    q->fname = nfn;

    /* Make sure that the passed_det value carries over, too. */

    if (q->passed_det) mark_as_det_done(q);

    q = q->next;
    id++;

  }

  if (in_place_resume) nuke_resume_dir();

}


#ifndef SIMPLE_FILES

/* Construct a file name for a new test case, capturing the operation
   that led to its discovery. Uses a static buffer. */

static u8* describe_op(u8 hnb) {

  static u8 ret[256];

  if (syncing_party) {

    sprintf(ret, "sync:%s,src:%06u", syncing_party, syncing_case);

  } else {

    sprintf(ret, "src:%06u", current_entry);

    if (splicing_with >= 0)
      sprintf(ret + strlen(ret), "+%06u", splicing_with);

    sprintf(ret + strlen(ret), ",op:%s", stage_short);

    if (stage_cur_byte >= 0) {

      sprintf(ret + strlen(ret), ",pos:%u", stage_cur_byte);

      if (stage_val_type != STAGE_VAL_NONE)
        sprintf(ret + strlen(ret), ",val:%s%+d", 
                (stage_val_type == STAGE_VAL_BE) ? "be:" : "",
                stage_cur_val);

    } else sprintf(ret + strlen(ret), ",rep:%u", stage_cur_val);

  }

  if (hnb == 2) strcat(ret, ",+cov");

  return ret;

}

#endif /* !SIMPLE_FILES */


/* Write a message accompanying the crash directory :-) */

static void write_crash_readme(void) {

  u8* fn = alloc_printf("%s/crashes/README.txt", out_dir);
  s32 fd;
  FILE* f;

  fd = open(fn, O_WRONLY | O_CREAT | O_EXCL, 0600);
  ck_free(fn);

  /* Do not die on errors here - that would be impolite. */

  if (fd < 0) return;

  f = fdopen(fd, "w");

  if (!f) {
    close(fd);
    return;
  }

  fprintf(f, "Command line used to find this crash:\n\n"

             "%s\n\n"

             "If you can't reproduce a bug outside of afl-fuzz, be sure to set the same\n"
             "memory limit. The limit used for this fuzzing session was %s.\n\n"

             "Need a tool to minimize test cases before investigating the crashes or sending\n"
             "them to a vendor? Check out the afl-tmin that comes with the fuzzer!\n\n"

             "Found any cool bugs in open-source tools using afl-fuzz? If yes, please drop\n"
             "me a mail at <lcamtuf@coredump.cx> once the issues are fixed - I'd love to\n"
             "add your finds to the gallery at:\n\n"

             "  http://lcamtuf.coredump.cx/afl/\n\n"

             "Thanks :-)\n",

             orig_cmdline, DMS(mem_limit << 20)); /* ignore errors */

  fclose(f);

}


/* Check if the result of an execve() during routine fuzzing is interesting,
   save or queue the input test case for further analysis if so. Returns 1 if
   entry is saved, 0 otherwise. */

static u8 save_if_interesting(char** argv, void* mem, u32 len, u8 fault) {

  u8  *fn = "";
  u8  hnb;
  s32 fd;
  u8  keeping = 0, res;

  if (fault == crash_mode) {

    /* Keep only if there are new bits in the map, add to queue for
       future fuzzing, etc. */

    if (!(hnb = has_new_bits(virgin_bits))) {
      if (crash_mode) total_crashes++;
      return 0;
    }    

#ifndef SIMPLE_FILES

    fn = alloc_printf("%s/queue/id:%06u,%s", out_dir, queued_paths,
                      describe_op(hnb));

#else

    fn = alloc_printf("%s/queue/id_%06u", out_dir, queued_paths);

#endif /* ^!SIMPLE_FILES */

    add_to_queue(fn, len, 0);

    if (hnb == 2) {
      queue_top->has_new_cov = 1;
      queued_with_cov++;
    }

    queue_top->exec_cksum = hash32(trace_bits, MAP_SIZE, HASH_CONST);

    /* Try to calibrate inline; this also calls update_bitmap_score() when
       successful. */

    res = calibrate_case(argv, queue_top, mem, queue_cycle - 1, 0);

    if (res == FAULT_ERROR)
      FATAL("Unable to execute target application");

    fd = open(fn, O_WRONLY | O_CREAT | O_EXCL, 0600);
    if (fd < 0) PFATAL("Unable to create '%s'", fn);
    ck_write(fd, mem, len, fn);
    close(fd);

    keeping = 1;

  }

  switch (fault) {

    case FAULT_TMOUT:

      /* Timeouts are not very interesting, but we're still obliged to keep
         a handful of samples. We use the presence of new bits in the
         hang-specific bitmap as a signal of uniqueness. In "dumb" mode, we
         just keep everything. */

      total_tmouts++;

      if (unique_hangs >= KEEP_UNIQUE_HANG) return keeping;

      if (!dumb_mode) {

#ifdef WORD_SIZE_64
        simplify_trace((u64*)trace_bits);
#else
        simplify_trace((u32*)trace_bits);
#endif /* ^WORD_SIZE_64 */

        if (!has_new_bits(virgin_tmout)) return keeping;

      }

      unique_tmouts++;

      /* Before saving, we make sure that it's a genuine hang by re-running
         the target with a more generous timeout (unless the default timeout
         is already generous). */

      if (exec_tmout < hang_tmout) {

        u8 new_fault;
        write_to_testcase(mem, len);
        new_fault = run_target(argv, hang_tmout);

        /* A corner case that one user reported bumping into: increasing the
           timeout actually uncovers a crash. Make sure we don't discard it if
           so. */

        if (!stop_soon && new_fault == FAULT_CRASH) goto keep_as_crash;

        if (stop_soon || new_fault != FAULT_TMOUT) return keeping;

      }

#ifndef SIMPLE_FILES

      fn = alloc_printf("%s/hangs/id:%06llu,%s", out_dir,
                        unique_hangs, describe_op(0));

#else

      fn = alloc_printf("%s/hangs/id_%06llu", out_dir,
                        unique_hangs);

#endif /* ^!SIMPLE_FILES */

      unique_hangs++;

      last_hang_time = get_cur_time();

      break;

    case FAULT_CRASH:

keep_as_crash:

      /* This is handled in a manner roughly similar to timeouts,
         except for slightly different limits and no need to re-run test
         cases. */

      total_crashes++;

      if (unique_crashes >= KEEP_UNIQUE_CRASH) return keeping;

      if (!dumb_mode) {

#ifdef WORD_SIZE_64
        simplify_trace((u64*)trace_bits);
#else
        simplify_trace((u32*)trace_bits);
#endif /* ^WORD_SIZE_64 */

        if (!has_new_bits(virgin_crash)) return keeping;

      }

      if (!unique_crashes) write_crash_readme();

#ifndef SIMPLE_FILES

      fn = alloc_printf("%s/crashes/id:%06llu,sig:%02u,%s", out_dir,
                        unique_crashes, kill_signal, describe_op(0));

#else

      fn = alloc_printf("%s/crashes/id_%06llu_%02u", out_dir, unique_crashes,
                        kill_signal);

#endif /* ^!SIMPLE_FILES */

      unique_crashes++;

      last_crash_time = get_cur_time();
      last_crash_execs = total_execs;

      break;

    case FAULT_ERROR: FATAL("Unable to execute target application");

    default: return keeping;

  }

  /* If we're here, we apparently want to save the crash or hang
     test case, too. */

  fd = open(fn, O_WRONLY | O_CREAT | O_EXCL, 0600);
  if (fd < 0) PFATAL("Unable to create '%s'", fn);
  ck_write(fd, mem, len, fn);
  close(fd);

  ck_free(fn);

  return keeping;

}


/* When resuming, try to find the queue position to start from. This makes sense
   only when resuming, and when we can find the original fuzzer_stats. */

static u32 find_start_position(void) {

  static u8 tmp[4096]; /* Ought to be enough for anybody. */

  u8  *fn, *off;
  s32 fd, i;
  u32 ret;

  if (!resuming_fuzz) return 0;

  if (in_place_resume) fn = alloc_printf("%s/fuzzer_stats", out_dir);
  else fn = alloc_printf("%s/../fuzzer_stats", in_dir);

  fd = open(fn, O_RDONLY);
  ck_free(fn);

  if (fd < 0) return 0;

  i = read(fd, tmp, sizeof(tmp) - 1); (void)i; /* Ignore errors */
  close(fd);

  off = strstr(tmp, "cur_path          : ");
  if (!off) return 0;

  ret = atoi(off + 20);
  if (ret >= queued_paths) ret = 0;
  return ret;

}


/* The same, but for timeouts. The idea is that when resuming sessions without
   -t given, we don't want to keep auto-scaling the timeout over and over
   again to prevent it from growing due to random flukes. */

static void find_timeout(void) {

  static u8 tmp[4096]; /* Ought to be enough for anybody. */

  u8  *fn, *off;
  s32 fd, i;
  u32 ret;

  if (!resuming_fuzz) return;

  if (in_place_resume) fn = alloc_printf("%s/fuzzer_stats", out_dir);
  else fn = alloc_printf("%s/../fuzzer_stats", in_dir);

  fd = open(fn, O_RDONLY);
  ck_free(fn);

  if (fd < 0) return;

  i = read(fd, tmp, sizeof(tmp) - 1); (void)i; /* Ignore errors */
  close(fd);

  off = strstr(tmp, "exec_timeout      : ");
  if (!off) return;

  ret = atoi(off + 20);
  if (ret <= 4) return;

  exec_tmout = ret;
  timeout_given = 3;

}


/* Update stats file for unattended monitoring. */

static void write_stats_file(double bitmap_cvg, double stability, double eps) {

  static double last_bcvg, last_stab, last_eps;
  static struct rusage usage;

  u8* fn = alloc_printf("%s/fuzzer_stats", out_dir);
  s32 fd;
  FILE* f;

  fd = open(fn, O_WRONLY | O_CREAT | O_TRUNC, 0600);

  if (fd < 0) PFATAL("Unable to create '%s'", fn);

  ck_free(fn);

  f = fdopen(fd, "w");

  if (!f) PFATAL("fdopen() failed");

  /* Keep last values in case we're called from another context
     where exec/sec stats and such are not readily available. */

  if (!bitmap_cvg && !stability && !eps) {
    bitmap_cvg = last_bcvg;
    stability  = last_stab;
    eps        = last_eps;
  } else {
    last_bcvg = bitmap_cvg;
    last_stab = stability;
    last_eps  = eps;
  }

  fprintf(f, "start_time        : %llu\n"
             "last_update       : %llu\n"
             "fuzzer_pid        : %u\n"
             "cycles_done       : %llu\n"
             "execs_done        : %llu\n"
             "execs_per_sec     : %0.02f\n"
             "paths_total       : %u\n"
             "paths_favored     : %u\n"
             "paths_found       : %u\n"
             "paths_imported    : %u\n"
             "max_depth         : %u\n"
             "cur_path          : %u\n" /* Must match find_start_position() */
             "pending_favs      : %u\n"
             "pending_total     : %u\n"
             "variable_paths    : %u\n"
             "stability         : %0.02f%%\n"
             "bitmap_cvg        : %0.02f%%\n"
             "unique_crashes    : %llu\n"
             "unique_hangs      : %llu\n"
             "last_path         : %llu\n"
             "last_crash        : %llu\n"
             "last_hang         : %llu\n"
             "execs_since_crash : %llu\n"
             "exec_timeout      : %u\n" /* Must match find_timeout() */
             "afl_banner        : %s\n"
             "afl_version       : " VERSION "\n"
             "target_mode       : %s%s%s%s%s%s%s\n"
             "command_line      : %s\n"
             "slowest_exec_ms   : %llu\n",
             start_time / 1000, get_cur_time() / 1000, getpid(),
             queue_cycle ? (queue_cycle - 1) : 0, total_execs, eps,
             queued_paths, queued_favored, queued_discovered, queued_imported,
             max_depth, current_entry, pending_favored, pending_not_fuzzed,
             queued_variable, stability, bitmap_cvg, unique_crashes,
             unique_hangs, last_path_time / 1000, last_crash_time / 1000,
             last_hang_time / 1000, total_execs - last_crash_execs,
             exec_tmout, use_banner,
             qemu_mode ? "qemu " : "", dumb_mode ? " dumb " : "",
             no_forkserver ? "no_forksrv " : "", crash_mode ? "crash " : "",
             persistent_mode ? "persistent " : "", deferred_mode ? "deferred " : "",
             (qemu_mode || dumb_mode || no_forkserver || crash_mode ||
              persistent_mode || deferred_mode) ? "" : "default",
             orig_cmdline, slowest_exec_ms);
             /* ignore errors */

  /* Get rss value from the children
     We must have killed the forkserver process and called waitpid
     before calling getrusage */
  if (getrusage(RUSAGE_CHILDREN, &usage)) {
      WARNF("getrusage failed");
  } else if (usage.ru_maxrss == 0) {
    fprintf(f, "peak_rss_mb       : not available while afl is running\n");
  } else {
#ifdef __APPLE__
    fprintf(f, "peak_rss_mb       : %zu\n", usage.ru_maxrss >> 20);
#else
    fprintf(f, "peak_rss_mb       : %zu\n", usage.ru_maxrss >> 10);
#endif /* ^__APPLE__ */
  }

  fclose(f);

}


/* Update the plot file if there is a reason to. */

static void maybe_update_plot_file(double bitmap_cvg, double eps) {

  static u32 prev_qp, prev_pf, prev_pnf, prev_ce, prev_md;
  static u64 prev_qc, prev_uc, prev_uh;

  if (prev_qp == queued_paths && prev_pf == pending_favored && 
      prev_pnf == pending_not_fuzzed && prev_ce == current_entry &&
      prev_qc == queue_cycle && prev_uc == unique_crashes &&
      prev_uh == unique_hangs && prev_md == max_depth) return;

  prev_qp  = queued_paths;
  prev_pf  = pending_favored;
  prev_pnf = pending_not_fuzzed;
  prev_ce  = current_entry;
  prev_qc  = queue_cycle;
  prev_uc  = unique_crashes;
  prev_uh  = unique_hangs;
  prev_md  = max_depth;

  /* Fields in the file:

     unix_time, cycles_done, cur_path, paths_total, paths_not_fuzzed,
     favored_not_fuzzed, unique_crashes, unique_hangs, max_depth,
     execs_per_sec */

  fprintf(plot_file, 
          "%llu, %llu, %u, %u, %u, %u, %0.02f%%, %llu, %llu, %u, %0.02f\n",
          get_cur_time() / 1000, queue_cycle - 1, current_entry, queued_paths,
          pending_not_fuzzed, pending_favored, bitmap_cvg, unique_crashes,
          unique_hangs, max_depth, eps); /* ignore errors */

  fflush(plot_file);

}



/* A helper function for maybe_delete_out_dir(), deleting all prefixed
   files in a directory. */

static u8 delete_files(u8* path, u8* prefix) {

  DIR* d;
  struct dirent* d_ent;

  d = opendir(path);

  if (!d) return 0;

  while ((d_ent = readdir(d))) {

    if (d_ent->d_name[0] != '.' && (!prefix ||
        !strncmp(d_ent->d_name, prefix, strlen(prefix)))) {

      u8* fname = alloc_printf("%s/%s", path, d_ent->d_name);
      if (unlink(fname)) PFATAL("Unable to delete '%s'", fname);
      ck_free(fname);

    }

  }

  closedir(d);

  return !!rmdir(path);

}


/* Get the number of runnable processes, with some simple smoothing. */

static double get_runnable_processes(void) {

  static double res;

#if defined(__APPLE__) || defined(__FreeBSD__) || defined (__OpenBSD__)

  /* I don't see any portable sysctl or so that would quickly give us the
     number of runnable processes; the 1-minute load average can be a
     semi-decent approximation, though. */

  if (getloadavg(&res, 1) != 1) return 0;

#else

  /* On Linux, /proc/stat is probably the best way; load averages are
     computed in funny ways and sometimes don't reflect extremely short-lived
     processes well. */

  FILE* f = fopen("/proc/stat", "r");
  u8 tmp[1024];
  u32 val = 0;

  if (!f) return 0;

  while (fgets(tmp, sizeof(tmp), f)) {

    if (!strncmp(tmp, "procs_running ", 14) ||
        !strncmp(tmp, "procs_blocked ", 14)) val += atoi(tmp + 14);

  }
 
  fclose(f);

  if (!res) {

    res = val;

  } else {

    res = res * (1.0 - 1.0 / AVG_SMOOTHING) +
          ((double)val) * (1.0 / AVG_SMOOTHING);

  }

#endif /* ^(__APPLE__ || __FreeBSD__ || __OpenBSD__) */

  return res;

}


/* Delete the temporary directory used for in-place session resume. */

static void nuke_resume_dir(void) {

  u8* fn;

  fn = alloc_printf("%s/_resume/.state/deterministic_done", out_dir);
  if (delete_files(fn, CASE_PREFIX)) goto dir_cleanup_failed;
  ck_free(fn);

  fn = alloc_printf("%s/_resume/.state/auto_extras", out_dir);
  if (delete_files(fn, "auto_")) goto dir_cleanup_failed;
  ck_free(fn);

  fn = alloc_printf("%s/_resume/.state/redundant_edges", out_dir);
  if (delete_files(fn, CASE_PREFIX)) goto dir_cleanup_failed;
  ck_free(fn);

  fn = alloc_printf("%s/_resume/.state/variable_behavior", out_dir);
  if (delete_files(fn, CASE_PREFIX)) goto dir_cleanup_failed;
  ck_free(fn);

  fn = alloc_printf("%s/_resume/.state", out_dir);
  if (rmdir(fn) && errno != ENOENT) goto dir_cleanup_failed;
  ck_free(fn);

  fn = alloc_printf("%s/_resume", out_dir);
  if (delete_files(fn, CASE_PREFIX)) goto dir_cleanup_failed;
  ck_free(fn);

  return;

dir_cleanup_failed:

  FATAL("_resume directory cleanup failed");

}


/* Delete fuzzer output directory if we recognize it as ours, if the fuzzer
   is not currently running, and if the last run time isn't too great. */

static void maybe_delete_out_dir(void) {

  FILE* f;
  u8 *fn = alloc_printf("%s/fuzzer_stats", out_dir);

  /* See if the output directory is locked. If yes, bail out. If not,
     create a lock that will persist for the lifetime of the process
     (this requires leaving the descriptor open).*/

  out_dir_fd = open(out_dir, O_RDONLY);
  if (out_dir_fd < 0) PFATAL("Unable to open '%s'", out_dir);

#ifndef __sun

  if (flock(out_dir_fd, LOCK_EX | LOCK_NB) && errno == EWOULDBLOCK) {

    SAYF("\n" cLRD "[-] " cRST
         "Looks like the job output directory is being actively used by another\n"
         "    instance of afl-fuzz. You will need to choose a different %s\n"
         "    or stop the other process first.\n",
         sync_id ? "fuzzer ID" : "output location");

    FATAL("Directory '%s' is in use", out_dir);

  }

#endif /* !__sun */

  f = fopen(fn, "r");

  if (f) {

    u64 start_time, last_update;

    if (fscanf(f, "start_time     : %llu\n"
                  "last_update    : %llu\n", &start_time, &last_update) != 2)
      FATAL("Malformed data in '%s'", fn);

    fclose(f);

    /* Let's see how much work is at stake. */

    if (!in_place_resume && last_update - start_time > OUTPUT_GRACE * 60) {

      SAYF("\n" cLRD "[-] " cRST
           "The job output directory already exists and contains the results of more\n"
           "    than %u minutes worth of fuzzing. To avoid data loss, afl-fuzz will *NOT*\n"
           "    automatically delete this data for you.\n\n"

           "    If you wish to start a new session, remove or rename the directory manually,\n"
           "    or specify a different output location for this job. To resume the old\n"
           "    session, put '-' as the input directory in the command line ('-i -') and\n"
           "    try again.\n", OUTPUT_GRACE);

       FATAL("At-risk data found in '%s'", out_dir);

    }

  }

  ck_free(fn);

  /* The idea for in-place resume is pretty simple: we temporarily move the old
     queue/ to a new location that gets deleted once import to the new queue/
     is finished. If _resume/ already exists, the current queue/ may be
     incomplete due to an earlier abort, so we want to use the old _resume/
     dir instead, and we let rename() fail silently. */

  if (in_place_resume) {

    u8* orig_q = alloc_printf("%s/queue", out_dir);

    in_dir = alloc_printf("%s/_resume", out_dir);

    rename(orig_q, in_dir); /* Ignore errors */

    OKF("Output directory exists, will attempt session resume.");

    ck_free(orig_q);

  } else {

    OKF("Output directory exists but deemed OK to reuse.");

  }

  ACTF("Deleting old session data...");

  /* Okay, let's get the ball rolling! First, we need to get rid of the entries
     in <out_dir>/.synced/.../id:*, if any are present. */

  if (!in_place_resume) {

    fn = alloc_printf("%s/.synced", out_dir);
    if (delete_files(fn, NULL)) goto dir_cleanup_failed;
    ck_free(fn);

  }

  /* Next, we need to clean up <out_dir>/queue/.state/ subdirectories: */

  fn = alloc_printf("%s/queue/.state/deterministic_done", out_dir);
  if (delete_files(fn, CASE_PREFIX)) goto dir_cleanup_failed;
  ck_free(fn);

  fn = alloc_printf("%s/queue/.state/auto_extras", out_dir);
  if (delete_files(fn, "auto_")) goto dir_cleanup_failed;
  ck_free(fn);

  fn = alloc_printf("%s/queue/.state/redundant_edges", out_dir);
  if (delete_files(fn, CASE_PREFIX)) goto dir_cleanup_failed;
  ck_free(fn);

  fn = alloc_printf("%s/queue/.state/variable_behavior", out_dir);
  if (delete_files(fn, CASE_PREFIX)) goto dir_cleanup_failed;
  ck_free(fn);

  /* Then, get rid of the .state subdirectory itself (should be empty by now)
     and everything matching <out_dir>/queue/id:*. */

  fn = alloc_printf("%s/queue/.state", out_dir);
  if (rmdir(fn) && errno != ENOENT) goto dir_cleanup_failed;
  ck_free(fn);

  fn = alloc_printf("%s/queue", out_dir);
  if (delete_files(fn, CASE_PREFIX)) goto dir_cleanup_failed;
  ck_free(fn);

  /* All right, let's do <out_dir>/crashes/id:* and <out_dir>/hangs/id:*. */

  if (!in_place_resume) {

    fn = alloc_printf("%s/crashes/README.txt", out_dir);
    unlink(fn); /* Ignore errors */
    ck_free(fn);

  }

  fn = alloc_printf("%s/crashes", out_dir);

  /* Make backup of the crashes directory if it's not empty and if we're
     doing in-place resume. */

  if (in_place_resume && rmdir(fn)) {

    time_t cur_t = time(0);
    struct tm* t = localtime(&cur_t);

#ifndef SIMPLE_FILES

    u8* nfn = alloc_printf("%s.%04u-%02u-%02u-%02u:%02u:%02u", fn,
                           t->tm_year + 1900, t->tm_mon + 1, t->tm_mday,
                           t->tm_hour, t->tm_min, t->tm_sec);

#else

    u8* nfn = alloc_printf("%s_%04u%02u%02u%02u%02u%02u", fn,
                           t->tm_year + 1900, t->tm_mon + 1, t->tm_mday,
                           t->tm_hour, t->tm_min, t->tm_sec);

#endif /* ^!SIMPLE_FILES */

    rename(fn, nfn); /* Ignore errors. */
    ck_free(nfn);

  }

  if (delete_files(fn, CASE_PREFIX)) goto dir_cleanup_failed;
  ck_free(fn);

  fn = alloc_printf("%s/hangs", out_dir);

  /* Backup hangs, too. */

  if (in_place_resume && rmdir(fn)) {

    time_t cur_t = time(0);
    struct tm* t = localtime(&cur_t);

#ifndef SIMPLE_FILES

    u8* nfn = alloc_printf("%s.%04u-%02u-%02u-%02u:%02u:%02u", fn,
                           t->tm_year + 1900, t->tm_mon + 1, t->tm_mday,
                           t->tm_hour, t->tm_min, t->tm_sec);

#else

    u8* nfn = alloc_printf("%s_%04u%02u%02u%02u%02u%02u", fn,
                           t->tm_year + 1900, t->tm_mon + 1, t->tm_mday,
                           t->tm_hour, t->tm_min, t->tm_sec);

#endif /* ^!SIMPLE_FILES */

    rename(fn, nfn); /* Ignore errors. */
    ck_free(nfn);

  }

  if (delete_files(fn, CASE_PREFIX)) goto dir_cleanup_failed;
  ck_free(fn);

  /* And now, for some finishing touches. */

  fn = alloc_printf("%s/.cur_input", out_dir);
  if (unlink(fn) && errno != ENOENT) goto dir_cleanup_failed;
  ck_free(fn);

  fn = alloc_printf("%s/fuzz_bitmap", out_dir);
  if (unlink(fn) && errno != ENOENT) goto dir_cleanup_failed;
  ck_free(fn);

  if (!in_place_resume) {
    fn  = alloc_printf("%s/fuzzer_stats", out_dir);
    if (unlink(fn) && errno != ENOENT) goto dir_cleanup_failed;
    ck_free(fn);
  }

  fn = alloc_printf("%s/plot_data", out_dir);
  if (unlink(fn) && errno != ENOENT) goto dir_cleanup_failed;
  ck_free(fn);

  OKF("Output dir cleanup successful.");

  /* Wow... is that all? If yes, celebrate! */

  return;

dir_cleanup_failed:

  SAYF("\n" cLRD "[-] " cRST
       "Whoops, the fuzzer tried to reuse your output directory, but bumped into\n"
       "    some files that shouldn't be there or that couldn't be removed - so it\n"
       "    decided to abort! This happened while processing this path:\n\n"

       "    %s\n\n"
       "    Please examine and manually delete the files, or specify a different\n"
       "    output location for the tool.\n", fn);

  FATAL("Output directory cleanup failed");

}


static void check_term_size(void);


/* A spiffy retro stats screen! This is called every stats_update_freq
   execve() calls, plus in several other circumstances. */

static void show_stats(void) {

  static u64 last_stats_ms, last_plot_ms, last_ms, last_execs;
  static double avg_exec;
  double t_byte_ratio, stab_ratio;

  u64 cur_ms;
  u32 t_bytes, t_bits;

  u32 banner_len, banner_pad;
  u8  tmp[256];

  cur_ms = get_cur_time();

  /* If not enough time has passed since last UI update, bail out. */

  if (cur_ms - last_ms < 1000 / UI_TARGET_HZ) return;

  /* Check if we're past the 10 minute mark. */

  if (cur_ms - start_time > 10 * 60 * 1000) run_over10m = 1;

  /* Calculate smoothed exec speed stats. */

  if (!last_execs) {
  
    avg_exec = ((double)total_execs) * 1000 / (cur_ms - start_time);

  } else {

    double cur_avg = ((double)(total_execs - last_execs)) * 1000 /
                     (cur_ms - last_ms);

    /* If there is a dramatic (5x+) jump in speed, reset the indicator
       more quickly. */

    if (cur_avg * 5 < avg_exec || cur_avg / 5 > avg_exec)
      avg_exec = cur_avg;

    avg_exec = avg_exec * (1.0 - 1.0 / AVG_SMOOTHING) +
               cur_avg * (1.0 / AVG_SMOOTHING);

  }

  last_ms = cur_ms;
  last_execs = total_execs;

  /* Tell the callers when to contact us (as measured in execs). */

  stats_update_freq = avg_exec / (UI_TARGET_HZ * 10);
  if (!stats_update_freq) stats_update_freq = 1;

  /* Do some bitmap stats. */

  t_bytes = count_non_255_bytes(virgin_bits);
  t_byte_ratio = ((double)t_bytes * 100) / MAP_SIZE;

  if (t_bytes) 
    stab_ratio = 100 - ((double)var_byte_count) * 100 / t_bytes;
  else
    stab_ratio = 100;

  /* Roughly every minute, update fuzzer stats and save auto tokens. */

  if (cur_ms - last_stats_ms > STATS_UPDATE_SEC * 1000) {

    last_stats_ms = cur_ms;
    write_stats_file(t_byte_ratio, stab_ratio, avg_exec);
    save_auto();
    write_bitmap();

  }

  /* Every now and then, write plot data. */

  if (cur_ms - last_plot_ms > PLOT_UPDATE_SEC * 1000) {

    last_plot_ms = cur_ms;
    maybe_update_plot_file(t_byte_ratio, avg_exec);
 
  }

  /* Honor AFL_EXIT_WHEN_DONE and AFL_BENCH_UNTIL_CRASH. */

  if (!dumb_mode && cycles_wo_finds > 100 && !pending_not_fuzzed &&
      getenv("AFL_EXIT_WHEN_DONE")) stop_soon = 2;

  if (total_crashes && getenv("AFL_BENCH_UNTIL_CRASH")) stop_soon = 2;

  /* If we're not on TTY, bail out. */

  if (not_on_tty) return;

  /* Compute some mildly useful bitmap stats. */

  t_bits = (MAP_SIZE << 3) - count_bits(virgin_bits);

  /* Now, for the visuals... */

  if (clear_screen) {

    SAYF(TERM_CLEAR CURSOR_HIDE);
    clear_screen = 0;

    check_term_size();

  }

  SAYF(TERM_HOME);

  if (term_too_small) {

    SAYF(cBRI "Your terminal is too small to display the UI.\n"
         "Please resize terminal window to at least 80x25.\n" cRST);

    return;

  }

  /* Let's start by drawing a centered banner. */

  banner_len = (crash_mode ? 24 : 22) + strlen(VERSION) + strlen(use_banner);
  banner_pad = (80 - banner_len) / 2;
  memset(tmp, ' ', banner_pad);

  sprintf(tmp + banner_pad, "%s " cLCY VERSION cLGN
          " (%s)",  crash_mode ? cPIN "peruvian were-rabbit" : 
          cYEL "american fuzzy lop", use_banner);

  SAYF("\n%s\n\n", tmp);

  /* "Handy" shortcuts for drawing boxes... */

#define bSTG    bSTART cGRA
#define bH2     bH bH
#define bH5     bH2 bH2 bH
#define bH10    bH5 bH5
#define bH20    bH10 bH10
#define bH30    bH20 bH10
#define SP5     "     "
#define SP10    SP5 SP5
#define SP20    SP10 SP10

  /* Lord, forgive me this. */

  SAYF(SET_G1 bSTG bLT bH bSTOP cCYA " process timing " bSTG bH30 bH5 bH2 bHB
       bH bSTOP cCYA " overall results " bSTG bH5 bRT "\n");

  if (dumb_mode) {

    strcpy(tmp, cRST);

  } else {

    u64 min_wo_finds = (cur_ms - last_path_time) / 1000 / 60;

    /* First queue cycle: don't stop now! */
    if (queue_cycle == 1 || min_wo_finds < 15) strcpy(tmp, cMGN); else

    /* Subsequent cycles, but we're still making finds. */
    if (cycles_wo_finds < 25 || min_wo_finds < 30) strcpy(tmp, cYEL); else

    /* No finds for a long time and no test cases to try. */
    if (cycles_wo_finds > 100 && !pending_not_fuzzed && min_wo_finds > 120)
      strcpy(tmp, cLGN);

    /* Default: cautiously OK to stop? */
    else strcpy(tmp, cLBL);

  }

  SAYF(bV bSTOP "        run time : " cRST "%-34s " bSTG bV bSTOP
       "  cycles done : %s%-5s  " bSTG bV "\n",
       DTD(cur_ms, start_time), tmp, DI(queue_cycle - 1));

  /* We want to warn people about not seeing new paths after a full cycle,
     except when resuming fuzzing or running in non-instrumented mode. */

  if (!dumb_mode && (last_path_time || resuming_fuzz || queue_cycle == 1 ||
      in_bitmap || crash_mode)) {

    SAYF(bV bSTOP "   last new path : " cRST "%-34s ",
         DTD(cur_ms, last_path_time));

  } else {

    if (dumb_mode)

      SAYF(bV bSTOP "   last new path : " cPIN "n/a" cRST 
           " (non-instrumented mode)        ");

     else

      SAYF(bV bSTOP "   last new path : " cRST "none yet " cLRD
           "(odd, check syntax!)      ");

  }

  SAYF(bSTG bV bSTOP "  total paths : " cRST "%-5s  " bSTG bV "\n",
       DI(queued_paths));

  /* Highlight crashes in red if found, denote going over the KEEP_UNIQUE_CRASH
     limit with a '+' appended to the count. */

  sprintf(tmp, "%s%s", DI(unique_crashes),
          (unique_crashes >= KEEP_UNIQUE_CRASH) ? "+" : "");

  SAYF(bV bSTOP " last uniq crash : " cRST "%-34s " bSTG bV bSTOP
       " uniq crashes : %s%-6s " bSTG bV "\n",
       DTD(cur_ms, last_crash_time), unique_crashes ? cLRD : cRST,
       tmp);

  sprintf(tmp, "%s%s", DI(unique_hangs),
         (unique_hangs >= KEEP_UNIQUE_HANG) ? "+" : "");

  SAYF(bV bSTOP "  last uniq hang : " cRST "%-34s " bSTG bV bSTOP 
       "   uniq hangs : " cRST "%-6s " bSTG bV "\n",
       DTD(cur_ms, last_hang_time), tmp);

  SAYF(bVR bH bSTOP cCYA " cycle progress " bSTG bH20 bHB bH bSTOP cCYA
       " map coverage " bSTG bH bHT bH20 bH2 bH bVL "\n");

  /* This gets funny because we want to print several variable-length variables
     together, but then cram them into a fixed-width field - so we need to
     put them in a temporary buffer first. */

  sprintf(tmp, "%s%s (%0.02f%%)", DI(current_entry),
          queue_cur->favored ? "" : "*",
          ((double)current_entry * 100) / queued_paths);

  SAYF(bV bSTOP "  now processing : " cRST "%-17s " bSTG bV bSTOP, tmp);

  sprintf(tmp, "%0.02f%% / %0.02f%%", ((double)queue_cur->bitmap_size) * 
          100 / MAP_SIZE, t_byte_ratio);

  SAYF("    map density : %s%-21s " bSTG bV "\n", t_byte_ratio > 70 ? cLRD : 
       ((t_bytes < 200 && !dumb_mode) ? cPIN : cRST), tmp);

  sprintf(tmp, "%s (%0.02f%%)", DI(cur_skipped_paths),
          ((double)cur_skipped_paths * 100) / queued_paths);

  SAYF(bV bSTOP " paths timed out : " cRST "%-17s " bSTG bV, tmp);

  sprintf(tmp, "%0.02f bits/tuple",
          t_bytes ? (((double)t_bits) / t_bytes) : 0);

  SAYF(bSTOP " count coverage : " cRST "%-21s " bSTG bV "\n", tmp);

  SAYF(bVR bH bSTOP cCYA " stage progress " bSTG bH20 bX bH bSTOP cCYA
       " findings in depth " bSTG bH20 bVL "\n");

  sprintf(tmp, "%s (%0.02f%%)", DI(queued_favored),
          ((double)queued_favored) * 100 / queued_paths);

  /* Yeah... it's still going on... halp? */

  SAYF(bV bSTOP "  now trying : " cRST "%-21s " bSTG bV bSTOP 
       " favored paths : " cRST "%-22s " bSTG bV "\n", stage_name, tmp);

  if (!stage_max) {

    sprintf(tmp, "%s/-", DI(stage_cur));

  } else {

    sprintf(tmp, "%s/%s (%0.02f%%)", DI(stage_cur), DI(stage_max),
            ((double)stage_cur) * 100 / stage_max);

  }

  SAYF(bV bSTOP " stage execs : " cRST "%-21s " bSTG bV bSTOP, tmp);

  sprintf(tmp, "%s (%0.02f%%)", DI(queued_with_cov),
          ((double)queued_with_cov) * 100 / queued_paths);

  SAYF("  new edges on : " cRST "%-22s " bSTG bV "\n", tmp);

  sprintf(tmp, "%s (%s%s unique)", DI(total_crashes), DI(unique_crashes),
          (unique_crashes >= KEEP_UNIQUE_CRASH) ? "+" : "");

  if (crash_mode) {

    SAYF(bV bSTOP " total execs : " cRST "%-21s " bSTG bV bSTOP
         "   new crashes : %s%-22s " bSTG bV "\n", DI(total_execs),
         unique_crashes ? cLRD : cRST, tmp);

  } else {

    SAYF(bV bSTOP " total execs : " cRST "%-21s " bSTG bV bSTOP
         " total crashes : %s%-22s " bSTG bV "\n", DI(total_execs),
         unique_crashes ? cLRD : cRST, tmp);

  }

  /* Show a warning about slow execution. */

  if (avg_exec < 100) {

    sprintf(tmp, "%s/sec (%s)", DF(avg_exec), avg_exec < 20 ?
            "zzzz..." : "slow!");

    SAYF(bV bSTOP "  exec speed : " cLRD "%-21s ", tmp);

  } else {

    sprintf(tmp, "%s/sec", DF(avg_exec));
    SAYF(bV bSTOP "  exec speed : " cRST "%-21s ", tmp);

  }

  sprintf(tmp, "%s (%s%s unique)", DI(total_tmouts), DI(unique_tmouts),
          (unique_hangs >= KEEP_UNIQUE_HANG) ? "+" : "");

  SAYF (bSTG bV bSTOP "  total tmouts : " cRST "%-22s " bSTG bV "\n", tmp);

  /* Aaaalmost there... hold on! */

  SAYF(bVR bH cCYA bSTOP " fuzzing strategy yields " bSTG bH10 bH bHT bH10
       bH5 bHB bH bSTOP cCYA " path geometry " bSTG bH5 bH2 bH bVL "\n");

  if (skip_deterministic) {

    strcpy(tmp, "n/a, n/a, n/a");

  } else {

    sprintf(tmp, "%s/%s, %s/%s, %s/%s",
            DI(stage_finds[STAGE_FLIP1]), DI(stage_cycles[STAGE_FLIP1]),
            DI(stage_finds[STAGE_FLIP2]), DI(stage_cycles[STAGE_FLIP2]),
            DI(stage_finds[STAGE_FLIP4]), DI(stage_cycles[STAGE_FLIP4]));

  }

  SAYF(bV bSTOP "   bit flips : " cRST "%-37s " bSTG bV bSTOP "    levels : "
       cRST "%-10s " bSTG bV "\n", tmp, DI(max_depth));

  if (!skip_deterministic)
    sprintf(tmp, "%s/%s, %s/%s, %s/%s",
            DI(stage_finds[STAGE_FLIP8]), DI(stage_cycles[STAGE_FLIP8]),
            DI(stage_finds[STAGE_FLIP16]), DI(stage_cycles[STAGE_FLIP16]),
            DI(stage_finds[STAGE_FLIP32]), DI(stage_cycles[STAGE_FLIP32]));

  SAYF(bV bSTOP "  byte flips : " cRST "%-37s " bSTG bV bSTOP "   pending : "
       cRST "%-10s " bSTG bV "\n", tmp, DI(pending_not_fuzzed));

  if (!skip_deterministic)
    sprintf(tmp, "%s/%s, %s/%s, %s/%s",
            DI(stage_finds[STAGE_ARITH8]), DI(stage_cycles[STAGE_ARITH8]),
            DI(stage_finds[STAGE_ARITH16]), DI(stage_cycles[STAGE_ARITH16]),
            DI(stage_finds[STAGE_ARITH32]), DI(stage_cycles[STAGE_ARITH32]));

  SAYF(bV bSTOP " arithmetics : " cRST "%-37s " bSTG bV bSTOP "  pend fav : "
       cRST "%-10s " bSTG bV "\n", tmp, DI(pending_favored));

  if (!skip_deterministic)
    sprintf(tmp, "%s/%s, %s/%s, %s/%s",
            DI(stage_finds[STAGE_INTEREST8]), DI(stage_cycles[STAGE_INTEREST8]),
            DI(stage_finds[STAGE_INTEREST16]), DI(stage_cycles[STAGE_INTEREST16]),
            DI(stage_finds[STAGE_INTEREST32]), DI(stage_cycles[STAGE_INTEREST32]));

  SAYF(bV bSTOP "  known ints : " cRST "%-37s " bSTG bV bSTOP " own finds : "
       cRST "%-10s " bSTG bV "\n", tmp, DI(queued_discovered));

  if (!skip_deterministic)
    sprintf(tmp, "%s/%s, %s/%s, %s/%s",
            DI(stage_finds[STAGE_EXTRAS_UO]), DI(stage_cycles[STAGE_EXTRAS_UO]),
            DI(stage_finds[STAGE_EXTRAS_UI]), DI(stage_cycles[STAGE_EXTRAS_UI]),
            DI(stage_finds[STAGE_EXTRAS_AO]), DI(stage_cycles[STAGE_EXTRAS_AO]));

  SAYF(bV bSTOP "  dictionary : " cRST "%-37s " bSTG bV bSTOP
       "  imported : " cRST "%-10s " bSTG bV "\n", tmp,
       sync_id ? DI(queued_imported) : (u8*)"n/a");

  sprintf(tmp, "%s/%s, %s/%s",
          DI(stage_finds[STAGE_HAVOC]), DI(stage_cycles[STAGE_HAVOC]),
          DI(stage_finds[STAGE_SPLICE]), DI(stage_cycles[STAGE_SPLICE]));

  SAYF(bV bSTOP "       havoc : " cRST "%-37s " bSTG bV bSTOP, tmp);

  if (t_bytes) sprintf(tmp, "%0.02f%%", stab_ratio);
    else strcpy(tmp, "n/a");

  SAYF(" stability : %s%-10s " bSTG bV "\n", (stab_ratio < 85 && var_byte_count > 40) 
       ? cLRD : ((queued_variable && (!persistent_mode || var_byte_count > 20))
       ? cMGN : cRST), tmp);

  if (!bytes_trim_out) {

    sprintf(tmp, "n/a, ");

  } else {

    sprintf(tmp, "%0.02f%%/%s, ",
            ((double)(bytes_trim_in - bytes_trim_out)) * 100 / bytes_trim_in,
            DI(trim_execs));

  }

  if (!blocks_eff_total) {

    u8 tmp2[128];

    sprintf(tmp2, "n/a");
    strcat(tmp, tmp2);

  } else {

    u8 tmp2[128];

    sprintf(tmp2, "%0.02f%%",
            ((double)(blocks_eff_total - blocks_eff_select)) * 100 /
            blocks_eff_total);

    strcat(tmp, tmp2);

  }

  SAYF(bV bSTOP "        trim : " cRST "%-37s " bSTG bVR bH20 bH2 bH2 bRB "\n"
       bLB bH30 bH20 bH2 bH bRB bSTOP cRST RESET_G1, tmp);

  /* Provide some CPU utilization stats. */

  if (cpu_core_count) {

    double cur_runnable = get_runnable_processes();
    u32 cur_utilization = cur_runnable * 100 / cpu_core_count;

    u8* cpu_color = cCYA;

    /* If we could still run one or more processes, use green. */

    if (cpu_core_count > 1 && cur_runnable + 1 <= cpu_core_count)
      cpu_color = cLGN;

    /* If we're clearly oversubscribed, use red. */

    if (!no_cpu_meter_red && cur_utilization >= 150) cpu_color = cLRD;

#ifdef HAVE_AFFINITY

    if (cpu_aff >= 0) {

      SAYF(SP10 cGRA "[cpu%03u:%s%3u%%" cGRA "]\r" cRST, 
           MIN(cpu_aff, 999), cpu_color,
           MIN(cur_utilization, 999));

    } else {

      SAYF(SP10 cGRA "   [cpu:%s%3u%%" cGRA "]\r" cRST,
           cpu_color, MIN(cur_utilization, 999));
 
   }

#else

    SAYF(SP10 cGRA "   [cpu:%s%3u%%" cGRA "]\r" cRST,
         cpu_color, MIN(cur_utilization, 999));

#endif /* ^HAVE_AFFINITY */

  } else SAYF("\r");

  /* Hallelujah! */

  fflush(0);

}


/* Display quick statistics at the end of processing the input directory,
   plus a bunch of warnings. Some calibration stuff also ended up here,
   along with several hardcoded constants. Maybe clean up eventually. */

static void show_init_stats(void) {

  struct queue_entry* q = queue;
  u32 min_bits = 0, max_bits = 0;
  u64 min_us = 0, max_us = 0;
  u64 avg_us = 0;
  u32 max_len = 0;

  if (total_cal_cycles) avg_us = total_cal_us / total_cal_cycles;

  while (q) {

    if (!min_us || q->exec_us < min_us) min_us = q->exec_us;
    if (q->exec_us > max_us) max_us = q->exec_us;

    if (!min_bits || q->bitmap_size < min_bits) min_bits = q->bitmap_size;
    if (q->bitmap_size > max_bits) max_bits = q->bitmap_size;

    if (q->len > max_len) max_len = q->len;

    q = q->next;

  }

  SAYF("\n");

  if (avg_us > (qemu_mode ? 50000 : 10000)) 
    WARNF(cLRD "The target binary is pretty slow! See %s/perf_tips.txt.",
          doc_path);

  /* Let's keep things moving with slow binaries. */

  if (avg_us > 50000) havoc_div = 10;     /* 0-19 execs/sec   */
  else if (avg_us > 20000) havoc_div = 5; /* 20-49 execs/sec  */
  else if (avg_us > 10000) havoc_div = 2; /* 50-100 execs/sec */

  if (!resuming_fuzz) {

    if (max_len > 50 * 1024)
      WARNF(cLRD "Some test cases are huge (%s) - see %s/perf_tips.txt!",
            DMS(max_len), doc_path);
    else if (max_len > 10 * 1024)
      WARNF("Some test cases are big (%s) - see %s/perf_tips.txt.",
            DMS(max_len), doc_path);

    if (useless_at_start && !in_bitmap)
      WARNF(cLRD "Some test cases look useless. Consider using a smaller set.");

    if (queued_paths > 100)
      WARNF(cLRD "You probably have far too many input files! Consider trimming down.");
    else if (queued_paths > 20)
      WARNF("You have lots of input files; try starting small.");

  }

  OKF("Here are some useful stats:\n\n"

      cGRA "    Test case count : " cRST "%u favored, %u variable, %u total\n"
      cGRA "       Bitmap range : " cRST "%u to %u bits (average: %0.02f bits)\n"
      cGRA "        Exec timing : " cRST "%s to %s us (average: %s us)\n",
      queued_favored, queued_variable, queued_paths, min_bits, max_bits, 
      ((double)total_bitmap_size) / (total_bitmap_entries ? total_bitmap_entries : 1),
      DI(min_us), DI(max_us), DI(avg_us));

  if (!timeout_given) {

    /* Figure out the appropriate timeout. The basic idea is: 5x average or
       1x max, rounded up to EXEC_TM_ROUND ms and capped at 1 second.

       If the program is slow, the multiplier is lowered to 2x or 3x, because
       random scheduler jitter is less likely to have any impact, and because
       our patience is wearing thin =) */

    if (avg_us > 50000) exec_tmout = avg_us * 2 / 1000;
    else if (avg_us > 10000) exec_tmout = avg_us * 3 / 1000;
    else exec_tmout = avg_us * 5 / 1000;

    exec_tmout = MAX(exec_tmout, max_us / 1000);
    exec_tmout = (exec_tmout + EXEC_TM_ROUND) / EXEC_TM_ROUND * EXEC_TM_ROUND;

    if (exec_tmout > EXEC_TIMEOUT) exec_tmout = EXEC_TIMEOUT;

    ACTF("No -t option specified, so I'll use exec timeout of %u ms.", 
         exec_tmout);

    timeout_given = 1;

  } else if (timeout_given == 3) {

    ACTF("Applying timeout settings from resumed session (%u ms).", exec_tmout);

  }

  /* In dumb mode, re-running every timing out test case with a generous time
     limit is very expensive, so let's select a more conservative default. */

  if (dumb_mode && !getenv("AFL_HANG_TMOUT"))
    hang_tmout = MIN(EXEC_TIMEOUT, exec_tmout * 2 + 100);

  OKF("All set and ready to roll!");

}


/* Find first power of two greater or equal to val (assuming val under
   2^31). */

static u32 next_p2(u32 val) {

  u32 ret = 1;
  while (val > ret) ret <<= 1;
  return ret;

} 


/* Trim all new test cases to save cycles when doing deterministic checks. The
   trimmer uses power-of-two increments somewhere between 1/16 and 1/1024 of
   file size, to keep the stage short and sweet. */

static u8 trim_case(char** argv, struct queue_entry* q, u8* in_buf) {

  static u8 tmp[64];
  static u8 clean_trace[MAP_SIZE];

  u8  needs_write = 0, fault = 0;
  u32 trim_exec = 0;
  u32 remove_len;
  u32 len_p2;

  /* Although the trimmer will be less useful when variable behavior is
     detected, it will still work to some extent, so we don't check for
     this. */

  if (q->len < 5) return 0;

  stage_name = tmp;
  bytes_trim_in += q->len;

  /* Select initial chunk len, starting with large steps. */

  len_p2 = next_p2(q->len);

  remove_len = MAX(len_p2 / TRIM_START_STEPS, TRIM_MIN_BYTES);

  /* Continue until the number of steps gets too high or the stepover
     gets too small. */

  while (remove_len >= MAX(len_p2 / TRIM_END_STEPS, TRIM_MIN_BYTES)) {

    u32 remove_pos = remove_len;

    sprintf(tmp, "trim %s/%s", DI(remove_len), DI(remove_len));

    stage_cur = 0;
    stage_max = q->len / remove_len;

    while (remove_pos < q->len) {

      u32 trim_avail = MIN(remove_len, q->len - remove_pos);
      u32 cksum;

      write_with_gap(in_buf, q->len, remove_pos, trim_avail);

      fault = run_target(argv, exec_tmout);
      trim_execs++;

      if (stop_soon || fault == FAULT_ERROR) goto abort_trimming;

      /* Note that we don't keep track of crashes or hangs here; maybe TODO? */

      cksum = hash32(trace_bits, MAP_SIZE, HASH_CONST);

      /* If the deletion had no impact on the trace, make it permanent. This
         isn't perfect for variable-path inputs, but we're just making a
         best-effort pass, so it's not a big deal if we end up with false
         negatives every now and then. */

      if (cksum == q->exec_cksum) {

        u32 move_tail = q->len - remove_pos - trim_avail;

        q->len -= trim_avail;
        len_p2  = next_p2(q->len);

        memmove(in_buf + remove_pos, in_buf + remove_pos + trim_avail, 
                move_tail);

        /* Let's save a clean trace, which will be needed by
           update_bitmap_score once we're done with the trimming stuff. */

        if (!needs_write) {

          needs_write = 1;
          memcpy(clean_trace, trace_bits, MAP_SIZE);

        }

      } else remove_pos += remove_len;

      /* Since this can be slow, update the screen every now and then. */

      if (!(trim_exec++ % stats_update_freq)) show_stats();
      stage_cur++;

    }

    remove_len >>= 1;

  }

  /* If we have made changes to in_buf, we also need to update the on-disk
     version of the test case. */

  if (needs_write) {

    s32 fd;

    unlink(q->fname); /* ignore errors */

    fd = open(q->fname, O_WRONLY | O_CREAT | O_EXCL, 0600);

    if (fd < 0) PFATAL("Unable to create '%s'", q->fname);

    ck_write(fd, in_buf, q->len, q->fname);
    close(fd);

    memcpy(trace_bits, clean_trace, MAP_SIZE);
    update_bitmap_score(q);

  }

abort_trimming:

  bytes_trim_out += q->len;
  return fault;

}


/* Write a modified test case, run program, process results. Handle
   error conditions, returning 1 if it's time to bail out. This is
   a helper function for fuzz_one(). */

EXP_ST u8 common_fuzz_stuff(char** argv, u8* out_buf, u32 len) {

  u8 fault;

  if (post_handler) {

    out_buf = post_handler(out_buf, &len);
    if (!out_buf || !len) return 0;

  }

  write_to_testcase(out_buf, len);

  fault = run_target(argv, exec_tmout);

  if (stop_soon) return 1;

  if (fault == FAULT_TMOUT) {

    if (subseq_tmouts++ > TMOUT_LIMIT) {
      cur_skipped_paths++;
      return 1;
    }

  } else subseq_tmouts = 0;

  /* Users can hit us with SIGUSR1 to request the current input
     to be abandoned. */

  if (skip_requested) {

     skip_requested = 0;
     cur_skipped_paths++;
     return 1;

  }

  /* This handles FAULT_ERROR for us: */

  queued_discovered += save_if_interesting(argv, out_buf, len, fault);

  if (!(stage_cur % stats_update_freq) || stage_cur + 1 == stage_max)
    show_stats();

  return 0;

}


/* Helper to choose random block len for block operations in fuzz_one().
   Doesn't return zero, provided that max_len is > 0. */

static u32 choose_block_len(u32 limit) {

  u32 min_value, max_value;
  u32 rlim = MIN(queue_cycle, 3);

  if (!run_over10m) rlim = 1;

  switch (UR(rlim)) {

    case 0:  min_value = 1;
             max_value = HAVOC_BLK_SMALL;
             break;

    case 1:  min_value = HAVOC_BLK_SMALL;
             max_value = HAVOC_BLK_MEDIUM;
             break;

    default: 

             if (UR(10)) {

               min_value = HAVOC_BLK_MEDIUM;
               max_value = HAVOC_BLK_LARGE;

             } else {

               min_value = HAVOC_BLK_LARGE;
               max_value = HAVOC_BLK_XL;

             }

  }

  if (min_value >= limit) min_value = 1;

  return min_value + UR(MIN(max_value, limit) - min_value + 1);

}


/* Calculate case desirability score to adjust the length of havoc fuzzing.
   A helper function for fuzz_one(). Maybe some of these constants should
   go into config.h. */

static u32 calculate_score(struct queue_entry* q) {

  u32 avg_exec_us = total_cal_us / total_cal_cycles;
  u32 avg_bitmap_size = total_bitmap_size / total_bitmap_entries;
  u32 perf_score = 100;

  /* Adjust score based on execution speed of this path, compared to the
     global average. Multiplier ranges from 0.1x to 3x. Fast inputs are
     less expensive to fuzz, so we're giving them more air time. */

  if (q->exec_us * 0.1 > avg_exec_us) perf_score = 10;
  else if (q->exec_us * 0.25 > avg_exec_us) perf_score = 25;
  else if (q->exec_us * 0.5 > avg_exec_us) perf_score = 50;
  else if (q->exec_us * 0.75 > avg_exec_us) perf_score = 75;
  else if (q->exec_us * 4 < avg_exec_us) perf_score = 300;
  else if (q->exec_us * 3 < avg_exec_us) perf_score = 200;
  else if (q->exec_us * 2 < avg_exec_us) perf_score = 150;

  /* Adjust score based on bitmap size. The working theory is that better
     coverage translates to better targets. Multiplier from 0.25x to 3x. */

  if (q->bitmap_size * 0.3 > avg_bitmap_size) perf_score *= 3;
  else if (q->bitmap_size * 0.5 > avg_bitmap_size) perf_score *= 2;
  else if (q->bitmap_size * 0.75 > avg_bitmap_size) perf_score *= 1.5;
  else if (q->bitmap_size * 3 < avg_bitmap_size) perf_score *= 0.25;
  else if (q->bitmap_size * 2 < avg_bitmap_size) perf_score *= 0.5;
  else if (q->bitmap_size * 1.5 < avg_bitmap_size) perf_score *= 0.75;

  /* Adjust score based on handicap. Handicap is proportional to how late
     in the game we learned about this path. Latecomers are allowed to run
     for a bit longer until they catch up with the rest. */

  if (q->handicap >= 4) {

    perf_score *= 4;
    q->handicap -= 4;

  } else if (q->handicap) {

    perf_score *= 2;
    q->handicap--;

  }

  /* Final adjustment based on input depth, under the assumption that fuzzing
     deeper test cases is more likely to reveal stuff that can't be
     discovered with traditional fuzzers. */

  switch (q->depth) {

    case 0 ... 3:   break;
    case 4 ... 7:   perf_score *= 2; break;
    case 8 ... 13:  perf_score *= 3; break;
    case 14 ... 25: perf_score *= 4; break;
    default:        perf_score *= 5;

  }

  /* Make sure that we don't go over limit. */

  if (perf_score > HAVOC_MAX_MULT * 100) perf_score = HAVOC_MAX_MULT * 100;

  return perf_score;

}


/* Helper function to see if a particular change (xor_val = old ^ new) could
   be a product of deterministic bit flips with the lengths and stepovers
   attempted by afl-fuzz. This is used to avoid dupes in some of the
   deterministic fuzzing operations that follow bit flips. We also
   return 1 if xor_val is zero, which implies that the old and attempted new
   values are identical and the exec would be a waste of time. */

static u8 could_be_bitflip(u32 xor_val) {

  u32 sh = 0;

  if (!xor_val) return 1;

  /* Shift left until first bit set. */

  while (!(xor_val & 1)) { sh++; xor_val >>= 1; }

  /* 1-, 2-, and 4-bit patterns are OK anywhere. */

  if (xor_val == 1 || xor_val == 3 || xor_val == 15) return 1;

  /* 8-, 16-, and 32-bit patterns are OK only if shift factor is
     divisible by 8, since that's the stepover for these ops. */

  if (sh & 7) return 0;

  if (xor_val == 0xff || xor_val == 0xffff || xor_val == 0xffffffff)
    return 1;

  return 0;

}


/* Helper function to see if a particular value is reachable through
   arithmetic operations. Used for similar purposes. */

static u8 could_be_arith(u32 old_val, u32 new_val, u8 blen) {

  u32 i, ov = 0, nv = 0, diffs = 0;

  if (old_val == new_val) return 1;

  /* See if one-byte adjustments to any byte could produce this result. */

  for (i = 0; i < blen; i++) {

    u8 a = old_val >> (8 * i),
       b = new_val >> (8 * i);

    if (a != b) { diffs++; ov = a; nv = b; }

  }

  /* If only one byte differs and the values are within range, return 1. */

  if (diffs == 1) {

    if ((u8)(ov - nv) <= ARITH_MAX ||
        (u8)(nv - ov) <= ARITH_MAX) return 1;

  }

  if (blen == 1) return 0;

  /* See if two-byte adjustments to any byte would produce this result. */

  diffs = 0;

  for (i = 0; i < blen / 2; i++) {

    u16 a = old_val >> (16 * i),
        b = new_val >> (16 * i);

    if (a != b) { diffs++; ov = a; nv = b; }

  }

  /* If only one word differs and the values are within range, return 1. */

  if (diffs == 1) {

    if ((u16)(ov - nv) <= ARITH_MAX ||
        (u16)(nv - ov) <= ARITH_MAX) return 1;

    ov = SWAP16(ov); nv = SWAP16(nv);

    if ((u16)(ov - nv) <= ARITH_MAX ||
        (u16)(nv - ov) <= ARITH_MAX) return 1;

  }

  /* Finally, let's do the same thing for dwords. */

  if (blen == 4) {

    if ((u32)(old_val - new_val) <= ARITH_MAX ||
        (u32)(new_val - old_val) <= ARITH_MAX) return 1;

    new_val = SWAP32(new_val);
    old_val = SWAP32(old_val);

    if ((u32)(old_val - new_val) <= ARITH_MAX ||
        (u32)(new_val - old_val) <= ARITH_MAX) return 1;

  }

  return 0;

}


/* Last but not least, a similar helper to see if insertion of an 
   interesting integer is redundant given the insertions done for
   shorter blen. The last param (check_le) is set if the caller
   already executed LE insertion for current blen and wants to see
   if BE variant passed in new_val is unique. */

static u8 could_be_interest(u32 old_val, u32 new_val, u8 blen, u8 check_le) {

  u32 i, j;

  if (old_val == new_val) return 1;

  /* See if one-byte insertions from interesting_8 over old_val could
     produce new_val. */

  for (i = 0; i < blen; i++) {

    for (j = 0; j < sizeof(interesting_8); j++) {

      u32 tval = (old_val & ~(0xff << (i * 8))) |
                 (((u8)interesting_8[j]) << (i * 8));

      if (new_val == tval) return 1;

    }

  }

  /* Bail out unless we're also asked to examine two-byte LE insertions
     as a preparation for BE attempts. */

  if (blen == 2 && !check_le) return 0;

  /* See if two-byte insertions over old_val could give us new_val. */

  for (i = 0; i < blen - 1; i++) {

    for (j = 0; j < sizeof(interesting_16) / 2; j++) {

      u32 tval = (old_val & ~(0xffff << (i * 8))) |
                 (((u16)interesting_16[j]) << (i * 8));

      if (new_val == tval) return 1;

      /* Continue here only if blen > 2. */

      if (blen > 2) {

        tval = (old_val & ~(0xffff << (i * 8))) |
               (SWAP16(interesting_16[j]) << (i * 8));

        if (new_val == tval) return 1;

      }

    }

  }

  if (blen == 4 && check_le) {

    /* See if four-byte insertions could produce the same result
       (LE only). */

    for (j = 0; j < sizeof(interesting_32) / 4; j++)
      if (new_val == (u32)interesting_32[j]) return 1;

  }

  return 0;

}


/* Take the current entry from the queue, fuzz it for a while. This
   function is a tad too long... returns 0 if fuzzed successfully, 1 if
   skipped or bailed out. */

static u8 fuzz_one(char** argv) {

  s32 len, fd, temp_len, i, j;
  u8  *in_buf, *out_buf, *orig_in, *ex_tmp, *eff_map = 0;
  u64 havoc_queued,  orig_hit_cnt, new_hit_cnt;
  u32 splice_cycle = 0, perf_score = 100, orig_perf, prev_cksum, eff_cnt = 1;

  u8  ret_val = 1, doing_det = 0;

  u8  a_collect[MAX_AUTO_EXTRA];
  u32 a_len = 0;

#ifdef IGNORE_FINDS

  /* In IGNORE_FINDS mode, skip any entries that weren't in the
     initial data set. */

  if (queue_cur->depth > 1) return 1;

#else

  if (pending_favored) {

    /* If we have any favored, non-fuzzed new arrivals in the queue,
       possibly skip to them at the expense of already-fuzzed or non-favored
       cases. */

    if ((queue_cur->was_fuzzed || !queue_cur->favored) &&
        UR(100) < SKIP_TO_NEW_PROB) return 1;

  } else if (!dumb_mode && !queue_cur->favored && queued_paths > 10) {

    /* Otherwise, still possibly skip non-favored cases, albeit less often.
       The odds of skipping stuff are higher for already-fuzzed inputs and
       lower for never-fuzzed entries. */

    if (queue_cycle > 1 && !queue_cur->was_fuzzed) {

      if (UR(100) < SKIP_NFAV_NEW_PROB) return 1;

    } else {

      if (UR(100) < SKIP_NFAV_OLD_PROB) return 1;

    }

  }

#endif /* ^IGNORE_FINDS */

  if (not_on_tty) {
    ACTF("Fuzzing test case #%u (%u total, %llu uniq crashes found)...",
         current_entry, queued_paths, unique_crashes);
    fflush(stdout);
  }

  /* Map the test case into memory. */

  fd = open(queue_cur->fname, O_RDONLY);

  if (fd < 0) PFATAL("Unable to open '%s'", queue_cur->fname);

  len = queue_cur->len;

  orig_in = in_buf = mmap(0, len, PROT_READ | PROT_WRITE, MAP_PRIVATE, fd, 0);

  if (orig_in == MAP_FAILED) PFATAL("Unable to mmap '%s'", queue_cur->fname);

  close(fd);

  /* We could mmap() out_buf as MAP_PRIVATE, but we end up clobbering every
     single byte anyway, so it wouldn't give us any performance or memory usage
     benefits. */

  out_buf = ck_alloc_nozero(len);

  subseq_tmouts = 0;

  cur_depth = queue_cur->depth;

  /*******************************************
   * CALIBRATION (only if failed earlier on) *
   *******************************************/

  if (queue_cur->cal_failed) {

    u8 res = FAULT_TMOUT;

    if (queue_cur->cal_failed < CAL_CHANCES) {

      /* Reset exec_cksum to tell calibrate_case to re-execute the testcase
         avoiding the usage of an invalid trace_bits.
         For more info: https://github.com/AFLplusplus/AFLplusplus/pull/425 */

      queue_cur->exec_cksum = 0;

      res = calibrate_case(argv, queue_cur, in_buf, queue_cycle - 1, 0);

      if (res == FAULT_ERROR)
        FATAL("Unable to execute target application");

    }

    if (stop_soon || res != crash_mode) {
      cur_skipped_paths++;
      goto abandon_entry;
    }

  }

  /************
   * TRIMMING *
   ************/

  if (!dumb_mode && !queue_cur->trim_done) {

    u8 res = trim_case(argv, queue_cur, in_buf);

    if (res == FAULT_ERROR)
      FATAL("Unable to execute target application");

    if (stop_soon) {
      cur_skipped_paths++;
      goto abandon_entry;
    }

    /* Don't retry trimming, even if it failed. */

    queue_cur->trim_done = 1;

    if (len != queue_cur->len) len = queue_cur->len;

  }

  memcpy(out_buf, in_buf, len);

  /*********************
   * PERFORMANCE SCORE *
   *********************/

  orig_perf = perf_score = calculate_score(queue_cur);

  /* Skip right away if -d is given, if we have done deterministic fuzzing on
     this entry ourselves (was_fuzzed), or if it has gone through deterministic
     testing in earlier, resumed runs (passed_det). */

  if (skip_deterministic || queue_cur->was_fuzzed || queue_cur->passed_det)
    goto havoc_stage;

  /* Skip deterministic fuzzing if exec path checksum puts this out of scope
     for this master instance. */

  if (master_max && (queue_cur->exec_cksum % master_max) != master_id - 1)
    goto havoc_stage;

  doing_det = 1;

  /*********************************************
   * SIMPLE BITFLIP (+dictionary construction) *
   *********************************************/

#define FLIP_BIT(_ar, _b) do { \
    u8* _arf = (u8*)(_ar); \
    u32 _bf = (_b); \
    _arf[(_bf) >> 3] ^= (128 >> ((_bf) & 7)); \
  } while (0)

  /* Single walking bit. */

  stage_short = "flip1";
  stage_max   = len << 3;
  stage_name  = "bitflip 1/1";

  stage_val_type = STAGE_VAL_NONE;

  orig_hit_cnt = queued_paths + unique_crashes;

  prev_cksum = queue_cur->exec_cksum;

  for (stage_cur = 0; stage_cur < stage_max; stage_cur++) {

    stage_cur_byte = stage_cur >> 3;

    FLIP_BIT(out_buf, stage_cur);

    if (common_fuzz_stuff(argv, out_buf, len)) goto abandon_entry;

    FLIP_BIT(out_buf, stage_cur);

    /* While flipping the least significant bit in every byte, pull of an extra
       trick to detect possible syntax tokens. In essence, the idea is that if
       you have a binary blob like this:

       xxxxxxxxIHDRxxxxxxxx

       ...and changing the leading and trailing bytes causes variable or no
       changes in program flow, but touching any character in the "IHDR" string
       always produces the same, distinctive path, it's highly likely that
       "IHDR" is an atomically-checked magic value of special significance to
       the fuzzed format.

       We do this here, rather than as a separate stage, because it's a nice
       way to keep the operation approximately "free" (i.e., no extra execs).
       
       Empirically, performing the check when flipping the least significant bit
       is advantageous, compared to doing it at the time of more disruptive
       changes, where the program flow may be affected in more violent ways.

       The caveat is that we won't generate dictionaries in the -d mode or -S
       mode - but that's probably a fair trade-off.

       This won't work particularly well with paths that exhibit variable
       behavior, but fails gracefully, so we'll carry out the checks anyway.

      */

    if (!dumb_mode && (stage_cur & 7) == 7) {

      u32 cksum = hash32(trace_bits, MAP_SIZE, HASH_CONST);

      if (stage_cur == stage_max - 1 && cksum == prev_cksum) {

        /* If at end of file and we are still collecting a string, grab the
           final character and force output. */

        if (a_len < MAX_AUTO_EXTRA) a_collect[a_len] = out_buf[stage_cur >> 3];
        a_len++;

        if (a_len >= MIN_AUTO_EXTRA && a_len <= MAX_AUTO_EXTRA)
          maybe_add_auto(a_collect, a_len);

      } else if (cksum != prev_cksum) {

        /* Otherwise, if the checksum has changed, see if we have something
           worthwhile queued up, and collect that if the answer is yes. */

        if (a_len >= MIN_AUTO_EXTRA && a_len <= MAX_AUTO_EXTRA)
          maybe_add_auto(a_collect, a_len);

        a_len = 0;
        prev_cksum = cksum;

      }

      /* Continue collecting string, but only if the bit flip actually made
         any difference - we don't want no-op tokens. */

      if (cksum != queue_cur->exec_cksum) {

        if (a_len < MAX_AUTO_EXTRA) a_collect[a_len] = out_buf[stage_cur >> 3];        
        a_len++;

      }

    }

  }

  new_hit_cnt = queued_paths + unique_crashes;

  stage_finds[STAGE_FLIP1]  += new_hit_cnt - orig_hit_cnt;
  stage_cycles[STAGE_FLIP1] += stage_max;

  /* Two walking bits. */

  stage_name  = "bitflip 2/1";
  stage_short = "flip2";
  stage_max   = (len << 3) - 1;

  orig_hit_cnt = new_hit_cnt;

  for (stage_cur = 0; stage_cur < stage_max; stage_cur++) {

    stage_cur_byte = stage_cur >> 3;

    FLIP_BIT(out_buf, stage_cur);
    FLIP_BIT(out_buf, stage_cur + 1);

    if (common_fuzz_stuff(argv, out_buf, len)) goto abandon_entry;

    FLIP_BIT(out_buf, stage_cur);
    FLIP_BIT(out_buf, stage_cur + 1);

  }

  new_hit_cnt = queued_paths + unique_crashes;

  stage_finds[STAGE_FLIP2]  += new_hit_cnt - orig_hit_cnt;
  stage_cycles[STAGE_FLIP2] += stage_max;

  /* Four walking bits. */

  stage_name  = "bitflip 4/1";
  stage_short = "flip4";
  stage_max   = (len << 3) - 3;

  orig_hit_cnt = new_hit_cnt;

  for (stage_cur = 0; stage_cur < stage_max; stage_cur++) {

    stage_cur_byte = stage_cur >> 3;

    FLIP_BIT(out_buf, stage_cur);
    FLIP_BIT(out_buf, stage_cur + 1);
    FLIP_BIT(out_buf, stage_cur + 2);
    FLIP_BIT(out_buf, stage_cur + 3);

    if (common_fuzz_stuff(argv, out_buf, len)) goto abandon_entry;

    FLIP_BIT(out_buf, stage_cur);
    FLIP_BIT(out_buf, stage_cur + 1);
    FLIP_BIT(out_buf, stage_cur + 2);
    FLIP_BIT(out_buf, stage_cur + 3);

  }

  new_hit_cnt = queued_paths + unique_crashes;

  stage_finds[STAGE_FLIP4]  += new_hit_cnt - orig_hit_cnt;
  stage_cycles[STAGE_FLIP4] += stage_max;

  /* Effector map setup. These macros calculate:

     EFF_APOS      - position of a particular file offset in the map.
     EFF_ALEN      - length of a map with a particular number of bytes.
     EFF_SPAN_ALEN - map span for a sequence of bytes.

   */

#define EFF_APOS(_p)          ((_p) >> EFF_MAP_SCALE2)
#define EFF_REM(_x)           ((_x) & ((1 << EFF_MAP_SCALE2) - 1))
#define EFF_ALEN(_l)          (EFF_APOS(_l) + !!EFF_REM(_l))
#define EFF_SPAN_ALEN(_p, _l) (EFF_APOS((_p) + (_l) - 1) - EFF_APOS(_p) + 1)

  /* Initialize effector map for the next step (see comments below). Always
     flag first and last byte as doing something. */

  eff_map    = ck_alloc(EFF_ALEN(len));
  eff_map[0] = 1;

  if (EFF_APOS(len - 1) != 0) {
    eff_map[EFF_APOS(len - 1)] = 1;
    eff_cnt++;
  }

  /* Walking byte. */

  stage_name  = "bitflip 8/8";
  stage_short = "flip8";
  stage_max   = len;

  orig_hit_cnt = new_hit_cnt;

  for (stage_cur = 0; stage_cur < stage_max; stage_cur++) {

    stage_cur_byte = stage_cur;

    out_buf[stage_cur] ^= 0xFF;

    if (common_fuzz_stuff(argv, out_buf, len)) goto abandon_entry;

    /* We also use this stage to pull off a simple trick: we identify
       bytes that seem to have no effect on the current execution path
       even when fully flipped - and we skip them during more expensive
       deterministic stages, such as arithmetics or known ints. */

    if (!eff_map[EFF_APOS(stage_cur)]) {

      u32 cksum;

      /* If in dumb mode or if the file is very short, just flag everything
         without wasting time on checksums. */

      if (!dumb_mode && len >= EFF_MIN_LEN)
        cksum = hash32(trace_bits, MAP_SIZE, HASH_CONST);
      else
        cksum = ~queue_cur->exec_cksum;

      if (cksum != queue_cur->exec_cksum) {
        eff_map[EFF_APOS(stage_cur)] = 1;
        eff_cnt++;
      }

    }

    out_buf[stage_cur] ^= 0xFF;

  }

  /* If the effector map is more than EFF_MAX_PERC dense, just flag the
     whole thing as worth fuzzing, since we wouldn't be saving much time
     anyway. */

  if (eff_cnt != EFF_ALEN(len) &&
      eff_cnt * 100 / EFF_ALEN(len) > EFF_MAX_PERC) {

    memset(eff_map, 1, EFF_ALEN(len));

    blocks_eff_select += EFF_ALEN(len);

  } else {

    blocks_eff_select += eff_cnt;

  }

  blocks_eff_total += EFF_ALEN(len);

  new_hit_cnt = queued_paths + unique_crashes;

  stage_finds[STAGE_FLIP8]  += new_hit_cnt - orig_hit_cnt;
  stage_cycles[STAGE_FLIP8] += stage_max;

  /* Two walking bytes. */

  if (len < 2) goto skip_bitflip;

  stage_name  = "bitflip 16/8";
  stage_short = "flip16";
  stage_cur   = 0;
  stage_max   = len - 1;

  orig_hit_cnt = new_hit_cnt;

  for (i = 0; i < len - 1; i++) {

    /* Let's consult the effector map... */

    if (!eff_map[EFF_APOS(i)] && !eff_map[EFF_APOS(i + 1)]) {
      stage_max--;
      continue;
    }

    stage_cur_byte = i;

    *(u16*)(out_buf + i) ^= 0xFFFF;

    if (common_fuzz_stuff(argv, out_buf, len)) goto abandon_entry;
    stage_cur++;

    *(u16*)(out_buf + i) ^= 0xFFFF;


  }

  new_hit_cnt = queued_paths + unique_crashes;

  stage_finds[STAGE_FLIP16]  += new_hit_cnt - orig_hit_cnt;
  stage_cycles[STAGE_FLIP16] += stage_max;

  if (len < 4) goto skip_bitflip;

  /* Four walking bytes. */

  stage_name  = "bitflip 32/8";
  stage_short = "flip32";
  stage_cur   = 0;
  stage_max   = len - 3;

  orig_hit_cnt = new_hit_cnt;

  for (i = 0; i < len - 3; i++) {

    /* Let's consult the effector map... */
    if (!eff_map[EFF_APOS(i)] && !eff_map[EFF_APOS(i + 1)] &&
        !eff_map[EFF_APOS(i + 2)] && !eff_map[EFF_APOS(i + 3)]) {
      stage_max--;
      continue;
    }

    stage_cur_byte = i;

    *(u32*)(out_buf + i) ^= 0xFFFFFFFF;

    if (common_fuzz_stuff(argv, out_buf, len)) goto abandon_entry;
    stage_cur++;

    *(u32*)(out_buf + i) ^= 0xFFFFFFFF;

  }

  new_hit_cnt = queued_paths + unique_crashes;

  stage_finds[STAGE_FLIP32]  += new_hit_cnt - orig_hit_cnt;
  stage_cycles[STAGE_FLIP32] += stage_max;

skip_bitflip:

  if (no_arith) goto skip_arith;

  /**********************
   * ARITHMETIC INC/DEC *
   **********************/

  /* 8-bit arithmetics. */

  stage_name  = "arith 8/8";
  stage_short = "arith8";
  stage_cur   = 0;
  stage_max   = 2 * len * ARITH_MAX;

  stage_val_type = STAGE_VAL_LE;

  orig_hit_cnt = new_hit_cnt;

  for (i = 0; i < len; i++) {

    u8 orig = out_buf[i];

    /* Let's consult the effector map... */

    if (!eff_map[EFF_APOS(i)]) {
      stage_max -= 2 * ARITH_MAX;
      continue;
    }

    stage_cur_byte = i;

    for (j = 1; j <= ARITH_MAX; j++) {

      u8 r = orig ^ (orig + j);

      /* Do arithmetic operations only if the result couldn't be a product
         of a bitflip. */

      if (!could_be_bitflip(r)) {

        stage_cur_val = j;
        out_buf[i] = orig + j;

        if (common_fuzz_stuff(argv, out_buf, len)) goto abandon_entry;
        stage_cur++;

      } else stage_max--;

      r =  orig ^ (orig - j);

      if (!could_be_bitflip(r)) {

        stage_cur_val = -j;
        out_buf[i] = orig - j;

        if (common_fuzz_stuff(argv, out_buf, len)) goto abandon_entry;
        stage_cur++;

      } else stage_max--;

      out_buf[i] = orig;

    }

  }

  new_hit_cnt = queued_paths + unique_crashes;

  stage_finds[STAGE_ARITH8]  += new_hit_cnt - orig_hit_cnt;
  stage_cycles[STAGE_ARITH8] += stage_max;

  /* 16-bit arithmetics, both endians. */

  if (len < 2) goto skip_arith;

  stage_name  = "arith 16/8";
  stage_short = "arith16";
  stage_cur   = 0;
  stage_max   = 4 * (len - 1) * ARITH_MAX;

  orig_hit_cnt = new_hit_cnt;

  for (i = 0; i < len - 1; i++) {

    u16 orig = *(u16*)(out_buf + i);

    /* Let's consult the effector map... */

    if (!eff_map[EFF_APOS(i)] && !eff_map[EFF_APOS(i + 1)]) {
      stage_max -= 4 * ARITH_MAX;
      continue;
    }

    stage_cur_byte = i;

    for (j = 1; j <= ARITH_MAX; j++) {

      u16 r1 = orig ^ (orig + j),
          r2 = orig ^ (orig - j),
          r3 = orig ^ SWAP16(SWAP16(orig) + j),
          r4 = orig ^ SWAP16(SWAP16(orig) - j);

      /* Try little endian addition and subtraction first. Do it only
         if the operation would affect more than one byte (hence the 
         & 0xff overflow checks) and if it couldn't be a product of
         a bitflip. */

      stage_val_type = STAGE_VAL_LE; 

      if ((orig & 0xff) + j > 0xff && !could_be_bitflip(r1)) {

        stage_cur_val = j;
        *(u16*)(out_buf + i) = orig + j;

        if (common_fuzz_stuff(argv, out_buf, len)) goto abandon_entry;
        stage_cur++;
 
      } else stage_max--;

      if ((orig & 0xff) < j && !could_be_bitflip(r2)) {

        stage_cur_val = -j;
        *(u16*)(out_buf + i) = orig - j;

        if (common_fuzz_stuff(argv, out_buf, len)) goto abandon_entry;
        stage_cur++;

      } else stage_max--;

      /* Big endian comes next. Same deal. */

      stage_val_type = STAGE_VAL_BE;


      if ((orig >> 8) + j > 0xff && !could_be_bitflip(r3)) {

        stage_cur_val = j;
        *(u16*)(out_buf + i) = SWAP16(SWAP16(orig) + j);

        if (common_fuzz_stuff(argv, out_buf, len)) goto abandon_entry;
        stage_cur++;

      } else stage_max--;

      if ((orig >> 8) < j && !could_be_bitflip(r4)) {

        stage_cur_val = -j;
        *(u16*)(out_buf + i) = SWAP16(SWAP16(orig) - j);

        if (common_fuzz_stuff(argv, out_buf, len)) goto abandon_entry;
        stage_cur++;

      } else stage_max--;

      *(u16*)(out_buf + i) = orig;

    }

  }

  new_hit_cnt = queued_paths + unique_crashes;

  stage_finds[STAGE_ARITH16]  += new_hit_cnt - orig_hit_cnt;
  stage_cycles[STAGE_ARITH16] += stage_max;

  /* 32-bit arithmetics, both endians. */

  if (len < 4) goto skip_arith;

  stage_name  = "arith 32/8";
  stage_short = "arith32";
  stage_cur   = 0;
  stage_max   = 4 * (len - 3) * ARITH_MAX;

  orig_hit_cnt = new_hit_cnt;

  for (i = 0; i < len - 3; i++) {

    u32 orig = *(u32*)(out_buf + i);

    /* Let's consult the effector map... */

    if (!eff_map[EFF_APOS(i)] && !eff_map[EFF_APOS(i + 1)] &&
        !eff_map[EFF_APOS(i + 2)] && !eff_map[EFF_APOS(i + 3)]) {
      stage_max -= 4 * ARITH_MAX;
      continue;
    }

    stage_cur_byte = i;

    for (j = 1; j <= ARITH_MAX; j++) {

      u32 r1 = orig ^ (orig + j),
          r2 = orig ^ (orig - j),
          r3 = orig ^ SWAP32(SWAP32(orig) + j),
          r4 = orig ^ SWAP32(SWAP32(orig) - j);

      /* Little endian first. Same deal as with 16-bit: we only want to
         try if the operation would have effect on more than two bytes. */

      stage_val_type = STAGE_VAL_LE;

      if ((orig & 0xffff) + j > 0xffff && !could_be_bitflip(r1)) {

        stage_cur_val = j;
        *(u32*)(out_buf + i) = orig + j;

        if (common_fuzz_stuff(argv, out_buf, len)) goto abandon_entry;
        stage_cur++;

      } else stage_max--;

      if ((orig & 0xffff) < j && !could_be_bitflip(r2)) {

        stage_cur_val = -j;
        *(u32*)(out_buf + i) = orig - j;

        if (common_fuzz_stuff(argv, out_buf, len)) goto abandon_entry;
        stage_cur++;

      } else stage_max--;

      /* Big endian next. */

      stage_val_type = STAGE_VAL_BE;

      if ((SWAP32(orig) & 0xffff) + j > 0xffff && !could_be_bitflip(r3)) {

        stage_cur_val = j;
        *(u32*)(out_buf + i) = SWAP32(SWAP32(orig) + j);

        if (common_fuzz_stuff(argv, out_buf, len)) goto abandon_entry;
        stage_cur++;

      } else stage_max--;

      if ((SWAP32(orig) & 0xffff) < j && !could_be_bitflip(r4)) {

        stage_cur_val = -j;
        *(u32*)(out_buf + i) = SWAP32(SWAP32(orig) - j);

        if (common_fuzz_stuff(argv, out_buf, len)) goto abandon_entry;
        stage_cur++;

      } else stage_max--;

      *(u32*)(out_buf + i) = orig;

    }

  }

  new_hit_cnt = queued_paths + unique_crashes;

  stage_finds[STAGE_ARITH32]  += new_hit_cnt - orig_hit_cnt;
  stage_cycles[STAGE_ARITH32] += stage_max;

skip_arith:

  /**********************
   * INTERESTING VALUES *
   **********************/

  stage_name  = "interest 8/8";
  stage_short = "int8";
  stage_cur   = 0;
  stage_max   = len * sizeof(interesting_8);

  stage_val_type = STAGE_VAL_LE;

  orig_hit_cnt = new_hit_cnt;

  /* Setting 8-bit integers. */

  for (i = 0; i < len; i++) {

    u8 orig = out_buf[i];

    /* Let's consult the effector map... */

    if (!eff_map[EFF_APOS(i)]) {
      stage_max -= sizeof(interesting_8);
      continue;
    }

    stage_cur_byte = i;

    for (j = 0; j < sizeof(interesting_8); j++) {

      /* Skip if the value could be a product of bitflips or arithmetics. */

      if (could_be_bitflip(orig ^ (u8)interesting_8[j]) ||
          could_be_arith(orig, (u8)interesting_8[j], 1)) {
        stage_max--;
        continue;
      }

      stage_cur_val = interesting_8[j];
      out_buf[i] = interesting_8[j];

      if (common_fuzz_stuff(argv, out_buf, len)) goto abandon_entry;

      out_buf[i] = orig;
      stage_cur++;

    }

  }

  new_hit_cnt = queued_paths + unique_crashes;

  stage_finds[STAGE_INTEREST8]  += new_hit_cnt - orig_hit_cnt;
  stage_cycles[STAGE_INTEREST8] += stage_max;

  /* Setting 16-bit integers, both endians. */

  if (no_arith || len < 2) goto skip_interest;

  stage_name  = "interest 16/8";
  stage_short = "int16";
  stage_cur   = 0;
  stage_max   = 2 * (len - 1) * (sizeof(interesting_16) >> 1);

  orig_hit_cnt = new_hit_cnt;

  for (i = 0; i < len - 1; i++) {

    u16 orig = *(u16*)(out_buf + i);

    /* Let's consult the effector map... */

    if (!eff_map[EFF_APOS(i)] && !eff_map[EFF_APOS(i + 1)]) {
      stage_max -= sizeof(interesting_16);
      continue;
    }

    stage_cur_byte = i;

    for (j = 0; j < sizeof(interesting_16) / 2; j++) {

      stage_cur_val = interesting_16[j];

      /* Skip if this could be a product of a bitflip, arithmetics,
         or single-byte interesting value insertion. */

      if (!could_be_bitflip(orig ^ (u16)interesting_16[j]) &&
          !could_be_arith(orig, (u16)interesting_16[j], 2) &&
          !could_be_interest(orig, (u16)interesting_16[j], 2, 0)) {

        stage_val_type = STAGE_VAL_LE;

        *(u16*)(out_buf + i) = interesting_16[j];

        if (common_fuzz_stuff(argv, out_buf, len)) goto abandon_entry;
        stage_cur++;

      } else stage_max--;

      if ((u16)interesting_16[j] != SWAP16(interesting_16[j]) &&
          !could_be_bitflip(orig ^ SWAP16(interesting_16[j])) &&
          !could_be_arith(orig, SWAP16(interesting_16[j]), 2) &&
          !could_be_interest(orig, SWAP16(interesting_16[j]), 2, 1)) {

        stage_val_type = STAGE_VAL_BE;

        *(u16*)(out_buf + i) = SWAP16(interesting_16[j]);
        if (common_fuzz_stuff(argv, out_buf, len)) goto abandon_entry;
        stage_cur++;

      } else stage_max--;

    }

    *(u16*)(out_buf + i) = orig;

  }

  new_hit_cnt = queued_paths + unique_crashes;

  stage_finds[STAGE_INTEREST16]  += new_hit_cnt - orig_hit_cnt;
  stage_cycles[STAGE_INTEREST16] += stage_max;

  if (len < 4) goto skip_interest;

  /* Setting 32-bit integers, both endians. */

  stage_name  = "interest 32/8";
  stage_short = "int32";
  stage_cur   = 0;
  stage_max   = 2 * (len - 3) * (sizeof(interesting_32) >> 2);

  orig_hit_cnt = new_hit_cnt;

  for (i = 0; i < len - 3; i++) {

    u32 orig = *(u32*)(out_buf + i);

    /* Let's consult the effector map... */

    if (!eff_map[EFF_APOS(i)] && !eff_map[EFF_APOS(i + 1)] &&
        !eff_map[EFF_APOS(i + 2)] && !eff_map[EFF_APOS(i + 3)]) {
      stage_max -= sizeof(interesting_32) >> 1;
      continue;
    }

    stage_cur_byte = i;

    for (j = 0; j < sizeof(interesting_32) / 4; j++) {

      stage_cur_val = interesting_32[j];

      /* Skip if this could be a product of a bitflip, arithmetics,
         or word interesting value insertion. */

      if (!could_be_bitflip(orig ^ (u32)interesting_32[j]) &&
          !could_be_arith(orig, interesting_32[j], 4) &&
          !could_be_interest(orig, interesting_32[j], 4, 0)) {

        stage_val_type = STAGE_VAL_LE;

        *(u32*)(out_buf + i) = interesting_32[j];

        if (common_fuzz_stuff(argv, out_buf, len)) goto abandon_entry;
        stage_cur++;

      } else stage_max--;

      if ((u32)interesting_32[j] != SWAP32(interesting_32[j]) &&
          !could_be_bitflip(orig ^ SWAP32(interesting_32[j])) &&
          !could_be_arith(orig, SWAP32(interesting_32[j]), 4) &&
          !could_be_interest(orig, SWAP32(interesting_32[j]), 4, 1)) {

        stage_val_type = STAGE_VAL_BE;

        *(u32*)(out_buf + i) = SWAP32(interesting_32[j]);
        if (common_fuzz_stuff(argv, out_buf, len)) goto abandon_entry;
        stage_cur++;

      } else stage_max--;

    }

    *(u32*)(out_buf + i) = orig;

  }

  new_hit_cnt = queued_paths + unique_crashes;

  stage_finds[STAGE_INTEREST32]  += new_hit_cnt - orig_hit_cnt;
  stage_cycles[STAGE_INTEREST32] += stage_max;

skip_interest:

  /********************
   * DICTIONARY STUFF *
   ********************/

  if (!extras_cnt) goto skip_user_extras;

  /* Overwrite with user-supplied extras. */

  stage_name  = "user extras (over)";
  stage_short = "ext_UO";
  stage_cur   = 0;
  stage_max   = extras_cnt * len;

  stage_val_type = STAGE_VAL_NONE;

  orig_hit_cnt = new_hit_cnt;

  for (i = 0; i < len; i++) {

    u32 last_len = 0;

    stage_cur_byte = i;

    /* Extras are sorted by size, from smallest to largest. This means
       that we don't have to worry about restoring the buffer in
       between writes at a particular offset determined by the outer
       loop. */

    for (j = 0; j < extras_cnt; j++) {

      /* Skip extras probabilistically if extras_cnt > MAX_DET_EXTRAS. Also
         skip them if there's no room to insert the payload, if the token
         is redundant, or if its entire span has no bytes set in the effector
         map. */

      if ((extras_cnt > MAX_DET_EXTRAS && UR(extras_cnt) >= MAX_DET_EXTRAS) ||
          extras[j].len > len - i ||
          !memcmp(extras[j].data, out_buf + i, extras[j].len) ||
          !memchr(eff_map + EFF_APOS(i), 1, EFF_SPAN_ALEN(i, extras[j].len))) {

        stage_max--;
        continue;

      }

      last_len = extras[j].len;
      memcpy(out_buf + i, extras[j].data, last_len);

      if (common_fuzz_stuff(argv, out_buf, len)) goto abandon_entry;

      stage_cur++;

    }

    /* Restore all the clobbered memory. */
    memcpy(out_buf + i, in_buf + i, last_len);

  }

  new_hit_cnt = queued_paths + unique_crashes;

  stage_finds[STAGE_EXTRAS_UO]  += new_hit_cnt - orig_hit_cnt;
  stage_cycles[STAGE_EXTRAS_UO] += stage_max;

  /* Insertion of user-supplied extras. */

  stage_name  = "user extras (insert)";
  stage_short = "ext_UI";
  stage_cur   = 0;
  stage_max   = extras_cnt * len;

  orig_hit_cnt = new_hit_cnt;

  ex_tmp = ck_alloc(len + MAX_DICT_FILE);

  for (i = 0; i <= len; i++) {

    stage_cur_byte = i;

    for (j = 0; j < extras_cnt; j++) {

      if (len + extras[j].len > MAX_FILE) {
        stage_max--; 
        continue;
      }

      /* Insert token */
      memcpy(ex_tmp + i, extras[j].data, extras[j].len);

      /* Copy tail */
      memcpy(ex_tmp + i + extras[j].len, out_buf + i, len - i);

      if (common_fuzz_stuff(argv, ex_tmp, len + extras[j].len)) {
        ck_free(ex_tmp);
        goto abandon_entry;
      }

      stage_cur++;

    }

    /* Copy head */
    ex_tmp[i] = out_buf[i];

  }

  ck_free(ex_tmp);

  new_hit_cnt = queued_paths + unique_crashes;

  stage_finds[STAGE_EXTRAS_UI]  += new_hit_cnt - orig_hit_cnt;
  stage_cycles[STAGE_EXTRAS_UI] += stage_max;

skip_user_extras:

  if (!a_extras_cnt) goto skip_extras;

  stage_name  = "auto extras (over)";
  stage_short = "ext_AO";
  stage_cur   = 0;
  stage_max   = MIN(a_extras_cnt, USE_AUTO_EXTRAS) * len;

  stage_val_type = STAGE_VAL_NONE;

  orig_hit_cnt = new_hit_cnt;

  for (i = 0; i < len; i++) {

    u32 last_len = 0;

    stage_cur_byte = i;

    for (j = 0; j < MIN(a_extras_cnt, USE_AUTO_EXTRAS); j++) {

      /* See the comment in the earlier code; extras are sorted by size. */

      if (a_extras[j].len > len - i ||
          !memcmp(a_extras[j].data, out_buf + i, a_extras[j].len) ||
          !memchr(eff_map + EFF_APOS(i), 1, EFF_SPAN_ALEN(i, a_extras[j].len))) {

        stage_max--;
        continue;

      }

      last_len = a_extras[j].len;
      memcpy(out_buf + i, a_extras[j].data, last_len);

      if (common_fuzz_stuff(argv, out_buf, len)) goto abandon_entry;

      stage_cur++;

    }

    /* Restore all the clobbered memory. */
    memcpy(out_buf + i, in_buf + i, last_len);

  }

  new_hit_cnt = queued_paths + unique_crashes;

  stage_finds[STAGE_EXTRAS_AO]  += new_hit_cnt - orig_hit_cnt;
  stage_cycles[STAGE_EXTRAS_AO] += stage_max;

skip_extras:

  /* If we made this to here without jumping to havoc_stage or abandon_entry,
     we're properly done with deterministic steps and can mark it as such
     in the .state/ directory. */

  if (!queue_cur->passed_det) mark_as_det_done(queue_cur);

  /****************
   * RANDOM HAVOC *
   ****************/

havoc_stage:

  stage_cur_byte = -1;

  /* The havoc stage mutation code is also invoked when splicing files; if the
     splice_cycle variable is set, generate different descriptions and such. */

  if (!splice_cycle) {

    stage_name  = "havoc";
    stage_short = "havoc";
    stage_max   = (doing_det ? HAVOC_CYCLES_INIT : HAVOC_CYCLES) *
                  perf_score / havoc_div / 100;

  } else {

    static u8 tmp[32];

    perf_score = orig_perf;

    sprintf(tmp, "splice %u", splice_cycle);
    stage_name  = tmp;
    stage_short = "splice";
    stage_max   = SPLICE_HAVOC * perf_score / havoc_div / 100;

  }

  if (stage_max < HAVOC_MIN) stage_max = HAVOC_MIN;

  temp_len = len;

  orig_hit_cnt = queued_paths + unique_crashes;

  havoc_queued = queued_paths;

  /* We essentially just do several thousand runs (depending on perf_score)
     where we take the input file and make random stacked tweaks. */

  for (stage_cur = 0; stage_cur < stage_max; stage_cur++) {

    u32 use_stacking = 1 << (1 + UR(HAVOC_STACK_POW2));

    stage_cur_val = use_stacking;
 
    for (i = 0; i < use_stacking; i++) {

      switch (UR(15 + ((extras_cnt + a_extras_cnt) ? 2 : 0))) {

        case 0:

          /* Flip a single bit somewhere. Spooky! */

          FLIP_BIT(out_buf, UR(temp_len << 3));
          break;

        case 1: 

          /* Set byte to interesting value. */

          out_buf[UR(temp_len)] = interesting_8[UR(sizeof(interesting_8))];
          break;

        case 2:

          /* Set word to interesting value, randomly choosing endian. */

          if (temp_len < 2) break;

          if (UR(2)) {

            *(u16*)(out_buf + UR(temp_len - 1)) =
              interesting_16[UR(sizeof(interesting_16) >> 1)];

          } else {

            *(u16*)(out_buf + UR(temp_len - 1)) = SWAP16(
              interesting_16[UR(sizeof(interesting_16) >> 1)]);

          }

          break;

        case 3:

          /* Set dword to interesting value, randomly choosing endian. */

          if (temp_len < 4) break;

          if (UR(2)) {
  
            *(u32*)(out_buf + UR(temp_len - 3)) =
              interesting_32[UR(sizeof(interesting_32) >> 2)];

          } else {

            *(u32*)(out_buf + UR(temp_len - 3)) = SWAP32(
              interesting_32[UR(sizeof(interesting_32) >> 2)]);

          }

          break;

        case 4:

          /* Randomly subtract from byte. */

          out_buf[UR(temp_len)] -= 1 + UR(ARITH_MAX);
          break;

        case 5:

          /* Randomly add to byte. */

          out_buf[UR(temp_len)] += 1 + UR(ARITH_MAX);
          break;

        case 6:

          /* Randomly subtract from word, random endian. */

          if (temp_len < 2) break;

          if (UR(2)) {

            u32 pos = UR(temp_len - 1);

            *(u16*)(out_buf + pos) -= 1 + UR(ARITH_MAX);

          } else {

            u32 pos = UR(temp_len - 1);
            u16 num = 1 + UR(ARITH_MAX);

            *(u16*)(out_buf + pos) =
              SWAP16(SWAP16(*(u16*)(out_buf + pos)) - num);

          }

          break;

        case 7:

          /* Randomly add to word, random endian. */

          if (temp_len < 2) break;

          if (UR(2)) {

            u32 pos = UR(temp_len - 1);

            *(u16*)(out_buf + pos) += 1 + UR(ARITH_MAX);

          } else {

            u32 pos = UR(temp_len - 1);
            u16 num = 1 + UR(ARITH_MAX);

            *(u16*)(out_buf + pos) =
              SWAP16(SWAP16(*(u16*)(out_buf + pos)) + num);

          }

          break;

        case 8:

          /* Randomly subtract from dword, random endian. */

          if (temp_len < 4) break;

          if (UR(2)) {

            u32 pos = UR(temp_len - 3);

            *(u32*)(out_buf + pos) -= 1 + UR(ARITH_MAX);

          } else {

            u32 pos = UR(temp_len - 3);
            u32 num = 1 + UR(ARITH_MAX);

            *(u32*)(out_buf + pos) =
              SWAP32(SWAP32(*(u32*)(out_buf + pos)) - num);

          }

          break;

        case 9:

          /* Randomly add to dword, random endian. */

          if (temp_len < 4) break;

          if (UR(2)) {

            u32 pos = UR(temp_len - 3);

            *(u32*)(out_buf + pos) += 1 + UR(ARITH_MAX);

          } else {

            u32 pos = UR(temp_len - 3);
            u32 num = 1 + UR(ARITH_MAX);

            *(u32*)(out_buf + pos) =
              SWAP32(SWAP32(*(u32*)(out_buf + pos)) + num);

          }

          break;

        case 10:

          /* Just set a random byte to a random value. Because,
             why not. We use XOR with 1-255 to eliminate the
             possibility of a no-op. */

          out_buf[UR(temp_len)] ^= 1 + UR(255);
          break;

        case 11 ... 12: {

            /* Delete bytes. We're making this a bit more likely
               than insertion (the next option) in hopes of keeping
               files reasonably small. */

            u32 del_from, del_len;

            if (temp_len < 2) break;

            /* Don't delete too much. */

            del_len = choose_block_len(temp_len - 1);

            del_from = UR(temp_len - del_len + 1);

            memmove(out_buf + del_from, out_buf + del_from + del_len,
                    temp_len - del_from - del_len);

            temp_len -= del_len;

            break;

          }

        case 13:

          if (temp_len + HAVOC_BLK_XL < MAX_FILE) {

            /* Clone bytes (75%) or insert a block of constant bytes (25%). */

            u8  actually_clone = UR(4);
            u32 clone_from, clone_to, clone_len;
            u8* new_buf;

            if (actually_clone) {

              clone_len  = choose_block_len(temp_len);
              clone_from = UR(temp_len - clone_len + 1);

            } else {

              clone_len = choose_block_len(HAVOC_BLK_XL);
              clone_from = 0;

            }

            clone_to   = UR(temp_len);

            new_buf = ck_alloc_nozero(temp_len + clone_len);

            /* Head */

            memcpy(new_buf, out_buf, clone_to);

            /* Inserted part */

            if (actually_clone)
              memcpy(new_buf + clone_to, out_buf + clone_from, clone_len);
            else
              memset(new_buf + clone_to,
                     UR(2) ? UR(256) : out_buf[UR(temp_len)], clone_len);

            /* Tail */
            memcpy(new_buf + clone_to + clone_len, out_buf + clone_to,
                   temp_len - clone_to);

            ck_free(out_buf);
            out_buf = new_buf;
            temp_len += clone_len;

          }

          break;

        case 14: {

            /* Overwrite bytes with a randomly selected chunk (75%) or fixed
               bytes (25%). */

            u32 copy_from, copy_to, copy_len;

            if (temp_len < 2) break;

            copy_len  = choose_block_len(temp_len - 1);

            copy_from = UR(temp_len - copy_len + 1);
            copy_to   = UR(temp_len - copy_len + 1);

            if (UR(4)) {

              if (copy_from != copy_to)
                memmove(out_buf + copy_to, out_buf + copy_from, copy_len);

            } else memset(out_buf + copy_to,
                          UR(2) ? UR(256) : out_buf[UR(temp_len)], copy_len);

            break;

          }

        /* Values 15 and 16 can be selected only if there are any extras
           present in the dictionaries. */

        case 15: {

            /* Overwrite bytes with an extra. */

            if (!extras_cnt || (a_extras_cnt && UR(2))) {

              /* No user-specified extras or odds in our favor. Let's use an
                 auto-detected one. */

              u32 use_extra = UR(a_extras_cnt);
              u32 extra_len = a_extras[use_extra].len;
              u32 insert_at;

              if (extra_len > temp_len) break;

              insert_at = UR(temp_len - extra_len + 1);
              memcpy(out_buf + insert_at, a_extras[use_extra].data, extra_len);

            } else {

              /* No auto extras or odds in our favor. Use the dictionary. */

              u32 use_extra = UR(extras_cnt);
              u32 extra_len = extras[use_extra].len;
              u32 insert_at;

              if (extra_len > temp_len) break;

              insert_at = UR(temp_len - extra_len + 1);
              memcpy(out_buf + insert_at, extras[use_extra].data, extra_len);

            }

            break;

          }

        case 16: {

            u32 use_extra, extra_len, insert_at = UR(temp_len + 1);
            u8* new_buf;

            /* Insert an extra. Do the same dice-rolling stuff as for the
               previous case. */

            if (!extras_cnt || (a_extras_cnt && UR(2))) {

              use_extra = UR(a_extras_cnt);
              extra_len = a_extras[use_extra].len;

              if (temp_len + extra_len >= MAX_FILE) break;

              new_buf = ck_alloc_nozero(temp_len + extra_len);

              /* Head */
              memcpy(new_buf, out_buf, insert_at);

              /* Inserted part */
              memcpy(new_buf + insert_at, a_extras[use_extra].data, extra_len);

            } else {

              use_extra = UR(extras_cnt);
              extra_len = extras[use_extra].len;

              if (temp_len + extra_len >= MAX_FILE) break;

              new_buf = ck_alloc_nozero(temp_len + extra_len);

              /* Head */
              memcpy(new_buf, out_buf, insert_at);

              /* Inserted part */
              memcpy(new_buf + insert_at, extras[use_extra].data, extra_len);

            }

            /* Tail */
            memcpy(new_buf + insert_at + extra_len, out_buf + insert_at,
                   temp_len - insert_at);

            ck_free(out_buf);
            out_buf   = new_buf;
            temp_len += extra_len;

            break;

          }

      }

    }

    if (common_fuzz_stuff(argv, out_buf, temp_len))
      goto abandon_entry;

    /* out_buf might have been mangled a bit, so let's restore it to its
       original size and shape. */

    if (temp_len < len) out_buf = ck_realloc(out_buf, len);
    temp_len = len;
    memcpy(out_buf, in_buf, len);

    /* If we're finding new stuff, let's run for a bit longer, limits
       permitting. */

    if (queued_paths != havoc_queued) {

      if (perf_score <= HAVOC_MAX_MULT * 100) {
        stage_max  *= 2;
        perf_score *= 2;
      }

      havoc_queued = queued_paths;

    }

  }

  new_hit_cnt = queued_paths + unique_crashes;

  if (!splice_cycle) {
    stage_finds[STAGE_HAVOC]  += new_hit_cnt - orig_hit_cnt;
    stage_cycles[STAGE_HAVOC] += stage_max;
  } else {
    stage_finds[STAGE_SPLICE]  += new_hit_cnt - orig_hit_cnt;
    stage_cycles[STAGE_SPLICE] += stage_max;
  }

#ifndef IGNORE_FINDS

  /************
   * SPLICING *
   ************/

  /* This is a last-resort strategy triggered by a full round with no findings.
     It takes the current input file, randomly selects another input, and
     splices them together at some offset, then relies on the havoc
     code to mutate that blob. */

retry_splicing:

  if (use_splicing && splice_cycle++ < SPLICE_CYCLES &&
      queued_paths > 1 && queue_cur->len > 1) {

    struct queue_entry* target;
    u32 tid, split_at;
    u8* new_buf;
    s32 f_diff, l_diff;

    /* First of all, if we've modified in_buf for havoc, let's clean that
       up... */

    if (in_buf != orig_in) {
      ck_free(in_buf);
      in_buf = orig_in;
      len = queue_cur->len;
    }

    /* Pick a random queue entry and seek to it. Don't splice with yourself. */

    do { tid = UR(queued_paths); } while (tid == current_entry);

    splicing_with = tid;
    target = queue;

    while (tid >= 100) { target = target->next_100; tid -= 100; }
    while (tid--) target = target->next;

    /* Make sure that the target has a reasonable length. */

    while (target && (target->len < 2 || target == queue_cur)) {
      target = target->next;
      splicing_with++;
    }

    if (!target) goto retry_splicing;

    /* Read the testcase into a new buffer. */

    fd = open(target->fname, O_RDONLY);

    if (fd < 0) PFATAL("Unable to open '%s'", target->fname);

    new_buf = ck_alloc_nozero(target->len);

    ck_read(fd, new_buf, target->len, target->fname);

    close(fd);

    /* Find a suitable splicing location, somewhere between the first and
       the last differing byte. Bail out if the difference is just a single
       byte or so. */

    locate_diffs(in_buf, new_buf, MIN(len, target->len), &f_diff, &l_diff);

    if (f_diff < 0 || l_diff < 2 || f_diff == l_diff) {
      ck_free(new_buf);
      goto retry_splicing;
    }

    /* Split somewhere between the first and last differing byte. */

    split_at = f_diff + UR(l_diff - f_diff);

    /* Do the thing. */

    len = target->len;
    memcpy(new_buf, in_buf, split_at);
    in_buf = new_buf;

    ck_free(out_buf);
    out_buf = ck_alloc_nozero(len);
    memcpy(out_buf, in_buf, len);

    goto havoc_stage;

  }

#endif /* !IGNORE_FINDS */

  ret_val = 0;

abandon_entry:

  splicing_with = -1;

  /* Update pending_not_fuzzed count if we made it through the calibration
     cycle and have not seen this entry before. */

  if (!stop_soon && !queue_cur->cal_failed && !queue_cur->was_fuzzed) {
    queue_cur->was_fuzzed = 1;
    pending_not_fuzzed--;
    if (queue_cur->favored) pending_favored--;
  }

  munmap(orig_in, queue_cur->len);

  if (in_buf != orig_in) ck_free(in_buf);
  ck_free(out_buf);
  ck_free(eff_map);

  return ret_val;

#undef FLIP_BIT

}


/* Grab interesting test cases from other fuzzers. */

static void sync_fuzzers(char** argv) {

  DIR* sd;
  struct dirent* sd_ent;
  u32 sync_cnt = 0;

  sd = opendir(sync_dir);
  if (!sd) PFATAL("Unable to open '%s'", sync_dir);

  stage_max = stage_cur = 0;
  cur_depth = 0;

  /* Look at the entries created for every other fuzzer in the sync directory. */

  while ((sd_ent = readdir(sd))) {

    static u8 stage_tmp[128];

    DIR* qd;
    struct dirent* qd_ent;
    u8 *qd_path, *qd_synced_path;
    u32 min_accept = 0, next_min_accept;

    s32 id_fd;

    /* Skip dot files and our own output directory. */

    if (sd_ent->d_name[0] == '.' || !strcmp(sync_id, sd_ent->d_name)) continue;

    /* Skip anything that doesn't have a queue/ subdirectory. */

    qd_path = alloc_printf("%s/%s/queue", sync_dir, sd_ent->d_name);

    if (!(qd = opendir(qd_path))) {
      ck_free(qd_path);
      continue;
    }

    /* Retrieve the ID of the last seen test case. */

    qd_synced_path = alloc_printf("%s/.synced/%s", out_dir, sd_ent->d_name);

    id_fd = open(qd_synced_path, O_RDWR | O_CREAT, 0600);

    if (id_fd < 0) PFATAL("Unable to create '%s'", qd_synced_path);

    if (read(id_fd, &min_accept, sizeof(u32)) > 0) 
      lseek(id_fd, 0, SEEK_SET);

    next_min_accept = min_accept;

    /* Show stats */    

    sprintf(stage_tmp, "sync %u", ++sync_cnt);
    stage_name = stage_tmp;
    stage_cur  = 0;
    stage_max  = 0;

    /* For every file queued by this fuzzer, parse ID and see if we have looked at
       it before; exec a test case if not. */

    while ((qd_ent = readdir(qd))) {

      u8* path;
      s32 fd;
      struct stat st;

      if (qd_ent->d_name[0] == '.' ||
          sscanf(qd_ent->d_name, CASE_PREFIX "%06u", &syncing_case) != 1 || 
          syncing_case < min_accept) continue;

      /* OK, sounds like a new one. Let's give it a try. */

      if (syncing_case >= next_min_accept)
        next_min_accept = syncing_case + 1;

      path = alloc_printf("%s/%s", qd_path, qd_ent->d_name);

      /* Allow this to fail in case the other fuzzer is resuming or so... */

      fd = open(path, O_RDONLY);

      if (fd < 0) {
         ck_free(path);
         continue;
      }

      if (fstat(fd, &st)) PFATAL("fstat() failed");

      /* Ignore zero-sized or oversized files. */

      if (st.st_size && st.st_size <= MAX_FILE) {

        u8  fault;
        u8* mem = mmap(0, st.st_size, PROT_READ, MAP_PRIVATE, fd, 0);

        if (mem == MAP_FAILED) PFATAL("Unable to mmap '%s'", path);

        /* See what happens. We rely on save_if_interesting() to catch major
           errors and save the test case. */

        write_to_testcase(mem, st.st_size);

        fault = run_target(argv, exec_tmout);

        if (stop_soon) return;

        syncing_party = sd_ent->d_name;
        queued_imported += save_if_interesting(argv, mem, st.st_size, fault);
        syncing_party = 0;

        munmap(mem, st.st_size);

        if (!(stage_cur++ % stats_update_freq)) show_stats();

      }

      ck_free(path);
      close(fd);

    }

    ck_write(id_fd, &next_min_accept, sizeof(u32), qd_synced_path);

    close(id_fd);
    closedir(qd);
    ck_free(qd_path);
    ck_free(qd_synced_path);
    
  }  

  closedir(sd);

}


/* Handle stop signal (Ctrl-C, etc). */

static void handle_stop_sig(int sig) {

  stop_soon = 1; 

  if (child_pid > 0) kill(child_pid, SIGKILL);
  if (forksrv_pid > 0) kill(forksrv_pid, SIGKILL);

}


/* Handle skip request (SIGUSR1). */

static void handle_skipreq(int sig) {

  skip_requested = 1;

}

/* Handle timeout (SIGALRM). */

static void handle_timeout(int sig) {

  if (child_pid > 0) {

    child_timed_out = 1; 
    kill(child_pid, SIGKILL);

  } else if (child_pid == -1 && forksrv_pid > 0) {

    child_timed_out = 1; 
    kill(forksrv_pid, SIGKILL);

  }

}


/* Do a PATH search and find target binary to see that it exists and
   isn't a shell script - a common and painful mistake. We also check for
   a valid ELF header and for evidence of AFL instrumentation. */

EXP_ST void check_binary(u8* fname) {

  u8* env_path = 0;
  struct stat st;

  s32 fd;
  u8* f_data;
  u32 f_len = 0;

  ACTF("Validating target binary...");

  if (strchr(fname, '/') || !(env_path = getenv("PATH"))) {

    target_path = ck_strdup(fname);
    if (stat(target_path, &st) || !S_ISREG(st.st_mode) ||
        !(st.st_mode & 0111) || (f_len = st.st_size) < 4)
      FATAL("Program '%s' not found or not executable", fname);

  } else {

    while (env_path) {

      u8 *cur_elem, *delim = strchr(env_path, ':');

      if (delim) {

        cur_elem = ck_alloc(delim - env_path + 1);
        memcpy(cur_elem, env_path, delim - env_path);
        delim++;

      } else cur_elem = ck_strdup(env_path);

      env_path = delim;

      if (cur_elem[0])
        target_path = alloc_printf("%s/%s", cur_elem, fname);
      else
        target_path = ck_strdup(fname);

      ck_free(cur_elem);

      if (!stat(target_path, &st) && S_ISREG(st.st_mode) &&
          (st.st_mode & 0111) && (f_len = st.st_size) >= 4) break;

      ck_free(target_path);
      target_path = 0;

    }

    if (!target_path) FATAL("Program '%s' not found or not executable", fname);

  }

  if (getenv("AFL_SKIP_BIN_CHECK")) return;

  /* Check for blatant user errors. */

  if ((!strncmp(target_path, "/tmp/", 5) && !strchr(target_path + 5, '/')) ||
      (!strncmp(target_path, "/var/tmp/", 9) && !strchr(target_path + 9, '/')))
     FATAL("Please don't keep binaries in /tmp or /var/tmp");

  fd = open(target_path, O_RDONLY);

  if (fd < 0) PFATAL("Unable to open '%s'", target_path);

  f_data = mmap(0, f_len, PROT_READ, MAP_PRIVATE, fd, 0);

  if (f_data == MAP_FAILED) PFATAL("Unable to mmap file '%s'", target_path);

  close(fd);

  if (f_data[0] == '#' && f_data[1] == '!') {

    SAYF("\n" cLRD "[-] " cRST
         "Oops, the target binary looks like a shell script. Some build systems will\n"
         "    sometimes generate shell stubs for dynamically linked programs; try static\n"
         "    library mode (./configure --disable-shared) if that's the case.\n\n"

         "    Another possible cause is that you are actually trying to use a shell\n" 
         "    wrapper around the fuzzed component. Invoking shell can slow down the\n" 
         "    fuzzing process by a factor of 20x or more; it's best to write the wrapper\n"
         "    in a compiled language instead.\n");

    FATAL("Program '%s' is a shell script", target_path);

  }

#ifndef __APPLE__

  if (f_data[0] != 0x7f || memcmp(f_data + 1, "ELF", 3))
    FATAL("Program '%s' is not an ELF binary", target_path);

#else

  if (f_data[0] != 0xCF || f_data[1] != 0xFA || f_data[2] != 0xED)
    FATAL("Program '%s' is not a 64-bit Mach-O binary", target_path);

#endif /* ^!__APPLE__ */

  if (!qemu_mode && !dumb_mode &&
      !memmem(f_data, f_len, SHM_ENV_VAR, strlen(SHM_ENV_VAR) + 1)) {

    SAYF("\n" cLRD "[-] " cRST
         "Looks like the target binary is not instrumented! The fuzzer depends on\n"
         "    compile-time instrumentation to isolate interesting test cases while\n"
         "    mutating the input data. For more information, and for tips on how to\n"
         "    instrument binaries, please see %s/README.\n\n"

         "    When source code is not available, you may be able to leverage QEMU\n"
         "    mode support. Consult the README for tips on how to enable this.\n"

         "    (It is also possible to use afl-fuzz as a traditional, \"dumb\" fuzzer.\n"
         "    For that, you can use the -n option - but expect much worse results.)\n",
         doc_path);

    FATAL("No instrumentation detected");

  }

  if (qemu_mode &&
      memmem(f_data, f_len, SHM_ENV_VAR, strlen(SHM_ENV_VAR) + 1)) {

    SAYF("\n" cLRD "[-] " cRST
         "This program appears to be instrumented with afl-gcc, but is being run in\n"
         "    QEMU mode (-Q). This is probably not what you want - this setup will be\n"
         "    slow and offer no practical benefits.\n");

    FATAL("Instrumentation found in -Q mode");

  }

  if (memmem(f_data, f_len, "libasan.so", 10) ||
      memmem(f_data, f_len, "__msan_init", 11)) uses_asan = 1;

  /* Detect persistent & deferred init signatures in the binary. */

  if (memmem(f_data, f_len, PERSIST_SIG, strlen(PERSIST_SIG) + 1)) {

    OKF(cPIN "Persistent mode binary detected.");
    setenv(PERSIST_ENV_VAR, "1", 1);
    persistent_mode = 1;

  } else if (getenv("AFL_PERSISTENT")) {

    WARNF("AFL_PERSISTENT is no longer supported and may misbehave!");

  }

  if (memmem(f_data, f_len, DEFER_SIG, strlen(DEFER_SIG) + 1)) {

    OKF(cPIN "Deferred forkserver binary detected.");
    setenv(DEFER_ENV_VAR, "1", 1);
    deferred_mode = 1;

  } else if (getenv("AFL_DEFER_FORKSRV")) {

    WARNF("AFL_DEFER_FORKSRV is no longer supported and may misbehave!");

  }

  if (munmap(f_data, f_len)) PFATAL("unmap() failed");

}


/* Trim and possibly create a banner for the run. */

static void fix_up_banner(u8* name) {

  if (!use_banner) {

    if (sync_id) {

      use_banner = sync_id;

    } else {

      u8* trim = strrchr(name, '/');
      if (!trim) use_banner = name; else use_banner = trim + 1;

    }

  }

  if (strlen(use_banner) > 40) {

    u8* tmp = ck_alloc(44);
    sprintf(tmp, "%.40s...", use_banner);
    use_banner = tmp;

  }

}


/* Check if we're on TTY. */

static void check_if_tty(void) {

  struct winsize ws;

  if (getenv("AFL_NO_UI")) {
    OKF("Disabling the UI because AFL_NO_UI is set.");
    not_on_tty = 1;
    return;
  }

  if (ioctl(1, TIOCGWINSZ, &ws)) {

    if (errno == ENOTTY) {
      OKF("Looks like we're not running on a tty, so I'll be a bit less verbose.");
      not_on_tty = 1;
    }

    return;
  }

}


/* Check terminal dimensions after resize. */

static void check_term_size(void) {

  struct winsize ws;

  term_too_small = 0;

  if (ioctl(1, TIOCGWINSZ, &ws)) return;

  if (ws.ws_row == 0 && ws.ws_col == 0) return;
  if (ws.ws_row < 25 || ws.ws_col < 80) term_too_small = 1;

}



/* Display usage hints. */

static void usage(u8* argv0) {

  SAYF("\n%s [ options ] -- /path/to/fuzzed_app [ ... ]\n\n"

       "Required parameters:\n\n"

       "  -i dir        - input directory with test cases\n"
       "  -o dir        - output directory for fuzzer findings\n\n"

       "Execution control settings:\n\n"

       "  -f file       - location read by the fuzzed program (stdin)\n"
       "  -t msec       - timeout for each run (auto-scaled, 50-%u ms)\n"
       "  -m megs       - memory limit for child process (%u MB)\n"
       "  -Q            - use binary-only instrumentation (QEMU mode)\n\n"     
 
       "Fuzzing behavior settings:\n\n"

       "  -d            - quick & dirty mode (skips deterministic steps)\n"
       "  -n            - fuzz without instrumentation (dumb mode)\n"
       "  -x dir        - optional fuzzer dictionary (see README)\n\n"

       "Other stuff:\n\n"

       "  -T text       - text banner to show on the screen\n"
       "  -M / -S id    - distributed mode (see parallel_fuzzing.txt)\n"
<<<<<<< HEAD
       "  -C            - crash exploration mode (the peruvian rabbit thing)\n\n"
       "  -b cpu_id     - bind the fuzzing process to the specified CPU core\n\n"
=======
       "  -C            - crash exploration mode (the peruvian rabbit thing)\n"
       "  -V            - show version number and exit\n\n"
>>>>>>> fcf734aa

       "For additional tips, please consult %s/README.\n\n",

       argv0, EXEC_TIMEOUT, MEM_LIMIT, doc_path);

  exit(1);

}


/* Prepare output directories and fds. */

EXP_ST void setup_dirs_fds(void) {

  u8* tmp;
  s32 fd;

  ACTF("Setting up output directories...");

  if (sync_id && mkdir(sync_dir, 0700) && errno != EEXIST)
      PFATAL("Unable to create '%s'", sync_dir);

  if (mkdir(out_dir, 0700)) {

    if (errno != EEXIST) PFATAL("Unable to create '%s'", out_dir);

    maybe_delete_out_dir();

  } else {

    if (in_place_resume)
      FATAL("Resume attempted but old output directory not found");

    out_dir_fd = open(out_dir, O_RDONLY);

#ifndef __sun

    if (out_dir_fd < 0 || flock(out_dir_fd, LOCK_EX | LOCK_NB))
      PFATAL("Unable to flock() output directory.");

#endif /* !__sun */

  }

  /* Queue directory for any starting & discovered paths. */

  tmp = alloc_printf("%s/queue", out_dir);
  if (mkdir(tmp, 0700)) PFATAL("Unable to create '%s'", tmp);
  ck_free(tmp);

  /* Top-level directory for queue metadata used for session
     resume and related tasks. */

  tmp = alloc_printf("%s/queue/.state/", out_dir);
  if (mkdir(tmp, 0700)) PFATAL("Unable to create '%s'", tmp);
  ck_free(tmp);

  /* Directory for flagging queue entries that went through
     deterministic fuzzing in the past. */

  tmp = alloc_printf("%s/queue/.state/deterministic_done/", out_dir);
  if (mkdir(tmp, 0700)) PFATAL("Unable to create '%s'", tmp);
  ck_free(tmp);

  /* Directory with the auto-selected dictionary entries. */

  tmp = alloc_printf("%s/queue/.state/auto_extras/", out_dir);
  if (mkdir(tmp, 0700)) PFATAL("Unable to create '%s'", tmp);
  ck_free(tmp);

  /* The set of paths currently deemed redundant. */

  tmp = alloc_printf("%s/queue/.state/redundant_edges/", out_dir);
  if (mkdir(tmp, 0700)) PFATAL("Unable to create '%s'", tmp);
  ck_free(tmp);

  /* The set of paths showing variable behavior. */

  tmp = alloc_printf("%s/queue/.state/variable_behavior/", out_dir);
  if (mkdir(tmp, 0700)) PFATAL("Unable to create '%s'", tmp);
  ck_free(tmp);

  /* Sync directory for keeping track of cooperating fuzzers. */

  if (sync_id) {

    tmp = alloc_printf("%s/.synced/", out_dir);

    if (mkdir(tmp, 0700) && (!in_place_resume || errno != EEXIST))
      PFATAL("Unable to create '%s'", tmp);

    ck_free(tmp);

  }

  /* All recorded crashes. */

  tmp = alloc_printf("%s/crashes", out_dir);
  if (mkdir(tmp, 0700)) PFATAL("Unable to create '%s'", tmp);
  ck_free(tmp);

  /* All recorded hangs. */

  tmp = alloc_printf("%s/hangs", out_dir);
  if (mkdir(tmp, 0700)) PFATAL("Unable to create '%s'", tmp);
  ck_free(tmp);

  /* Generally useful file descriptors. */

  dev_null_fd = open("/dev/null", O_RDWR);
  if (dev_null_fd < 0) PFATAL("Unable to open /dev/null");

  dev_urandom_fd = open("/dev/urandom", O_RDONLY);
  if (dev_urandom_fd < 0) PFATAL("Unable to open /dev/urandom");

  /* Gnuplot output file. */

  tmp = alloc_printf("%s/plot_data", out_dir);
  fd = open(tmp, O_WRONLY | O_CREAT | O_EXCL, 0600);
  if (fd < 0) PFATAL("Unable to create '%s'", tmp);
  ck_free(tmp);

  plot_file = fdopen(fd, "w");
  if (!plot_file) PFATAL("fdopen() failed");

  fprintf(plot_file, "# unix_time, cycles_done, cur_path, paths_total, "
                     "pending_total, pending_favs, map_size, unique_crashes, "
                     "unique_hangs, max_depth, execs_per_sec\n");
                     /* ignore errors */

}


/* Setup the output file for fuzzed data, if not using -f. */

EXP_ST void setup_stdio_file(void) {

  u8* fn = alloc_printf("%s/.cur_input", out_dir);

  unlink(fn); /* Ignore errors */

  out_fd = open(fn, O_RDWR | O_CREAT | O_EXCL, 0600);

  if (out_fd < 0) PFATAL("Unable to create '%s'", fn);

  ck_free(fn);

}


/* Make sure that core dumps don't go to a program. */

static void check_crash_handling(void) {

#ifdef __APPLE__

  /* Yuck! There appears to be no simple C API to query for the state of 
     loaded daemons on MacOS X, and I'm a bit hesitant to do something
     more sophisticated, such as disabling crash reporting via Mach ports,
     until I get a box to test the code. So, for now, we check for crash
     reporting the awful way. */
  
  if (system("launchctl list 2>/dev/null | grep -q '\\.ReportCrash$'")) return;

  SAYF("\n" cLRD "[-] " cRST
       "Whoops, your system is configured to forward crash notifications to an\n"
       "    external crash reporting utility. This will cause issues due to the\n"
       "    extended delay between the fuzzed binary malfunctioning and this fact\n"
       "    being relayed to the fuzzer via the standard waitpid() API.\n\n"
       "    To avoid having crashes misinterpreted as timeouts, please run the\n" 
       "    following commands:\n\n"

       "    SL=/System/Library; PL=com.apple.ReportCrash\n"
       "    launchctl unload -w ${SL}/LaunchAgents/${PL}.plist\n"
       "    sudo launchctl unload -w ${SL}/LaunchDaemons/${PL}.Root.plist\n");

  if (!getenv("AFL_I_DONT_CARE_ABOUT_MISSING_CRASHES"))
    FATAL("Crash reporter detected");

#else

  /* This is Linux specific, but I don't think there's anything equivalent on
     *BSD, so we can just let it slide for now. */

  s32 fd = open("/proc/sys/kernel/core_pattern", O_RDONLY);
  u8  fchar;

  if (fd < 0) return;

  ACTF("Checking core_pattern...");

  if (read(fd, &fchar, 1) == 1 && fchar == '|') {

    SAYF("\n" cLRD "[-] " cRST
         "Hmm, your system is configured to send core dump notifications to an\n"
         "    external utility. This will cause issues: there will be an extended delay\n"
         "    between stumbling upon a crash and having this information relayed to the\n"
         "    fuzzer via the standard waitpid() API.\n\n"

         "    To avoid having crashes misinterpreted as timeouts, please log in as root\n" 
         "    and temporarily modify /proc/sys/kernel/core_pattern, like so:\n\n"

         "    echo core >/proc/sys/kernel/core_pattern\n");

    if (!getenv("AFL_I_DONT_CARE_ABOUT_MISSING_CRASHES"))
      FATAL("Pipe at the beginning of 'core_pattern'");

  }
 
  close(fd);

#endif /* ^__APPLE__ */

}


/* Check CPU governor. */

static void check_cpu_governor(void) {

  FILE* f;
  u8 tmp[128];
  u64 min = 0, max = 0;

  if (getenv("AFL_SKIP_CPUFREQ")) return;

  f = fopen("/sys/devices/system/cpu/cpu0/cpufreq/scaling_governor", "r");
  if (!f) return;

  ACTF("Checking CPU scaling governor...");

  if (!fgets(tmp, 128, f)) PFATAL("fgets() failed");

  fclose(f);

  if (!strncmp(tmp, "perf", 4)) return;

  f = fopen("/sys/devices/system/cpu/cpu0/cpufreq/scaling_min_freq", "r");

  if (f) {
    if (fscanf(f, "%llu", &min) != 1) min = 0;
    fclose(f);
  }

  f = fopen("/sys/devices/system/cpu/cpu0/cpufreq/scaling_max_freq", "r");

  if (f) {
    if (fscanf(f, "%llu", &max) != 1) max = 0;
    fclose(f);
  }

  if (min == max) return;

  SAYF("\n" cLRD "[-] " cRST
       "Whoops, your system uses on-demand CPU frequency scaling, adjusted\n"
       "    between %llu and %llu MHz. Unfortunately, the scaling algorithm in the\n"
       "    kernel is imperfect and can miss the short-lived processes spawned by\n"
       "    afl-fuzz. To keep things moving, run these commands as root:\n\n"

       "    cd /sys/devices/system/cpu\n"
       "    echo performance | tee cpu*/cpufreq/scaling_governor\n\n"

       "    You can later go back to the original state by replacing 'performance' with\n"
       "    'ondemand'. If you don't want to change the settings, set AFL_SKIP_CPUFREQ\n"
       "    to make afl-fuzz skip this check - but expect some performance drop.\n",
       min / 1024, max / 1024);

  FATAL("Suboptimal CPU scaling governor");

}


/* Count the number of logical CPU cores. */

static void get_core_count(void) {

  u32 cur_runnable = 0;

#if defined(__APPLE__) || defined(__FreeBSD__) || defined (__OpenBSD__)

  size_t s = sizeof(cpu_core_count);

  /* On *BSD systems, we can just use a sysctl to get the number of CPUs. */

#ifdef __APPLE__

  if (sysctlbyname("hw.logicalcpu", &cpu_core_count, &s, NULL, 0) < 0)
    return;

#else

  int s_name[2] = { CTL_HW, HW_NCPU };

  if (sysctl(s_name, 2, &cpu_core_count, &s, NULL, 0) < 0) return;

#endif /* ^__APPLE__ */

#else

#ifdef HAVE_AFFINITY

  cpu_core_count = sysconf(_SC_NPROCESSORS_ONLN);

#else

  FILE* f = fopen("/proc/stat", "r");
  u8 tmp[1024];

  if (!f) return;

  while (fgets(tmp, sizeof(tmp), f))
    if (!strncmp(tmp, "cpu", 3) && isdigit(tmp[3])) cpu_core_count++;

  fclose(f);

#endif /* ^HAVE_AFFINITY */

#endif /* ^(__APPLE__ || __FreeBSD__ || __OpenBSD__) */

  if (cpu_core_count > 0) {

    cur_runnable = (u32)get_runnable_processes();

#if defined(__APPLE__) || defined(__FreeBSD__) || defined (__OpenBSD__)

    /* Add ourselves, since the 1-minute average doesn't include that yet. */

    cur_runnable++;

#endif /* __APPLE__ || __FreeBSD__ || __OpenBSD__ */

    OKF("You have %u CPU core%s and %u runnable tasks (utilization: %0.0f%%).",
        cpu_core_count, cpu_core_count > 1 ? "s" : "",
        cur_runnable, cur_runnable * 100.0 / cpu_core_count);

    if (cpu_core_count > 1) {

      if (cur_runnable > cpu_core_count * 1.5) {

        WARNF("System under apparent load, performance may be spotty.");

      } else if (cur_runnable + 1 <= cpu_core_count) {

        OKF("Try parallel jobs - see %s/parallel_fuzzing.txt.", doc_path);
  
      }

    }

  } else {

    cpu_core_count = 0;
    WARNF("Unable to figure out the number of CPU cores.");

  }

}


/* Validate and fix up out_dir and sync_dir when using -S. */

static void fix_up_sync(void) {

  u8* x = sync_id;

  if (dumb_mode)
    FATAL("-S / -M and -n are mutually exclusive");

  if (skip_deterministic) {

    if (force_deterministic)
      FATAL("use -S instead of -M -d");
    else
      FATAL("-S already implies -d");

  }

  while (*x) {

    if (!isalnum(*x) && *x != '_' && *x != '-')
      FATAL("Non-alphanumeric fuzzer ID specified via -S or -M");

    x++;

  }

  if (strlen(sync_id) > 32) FATAL("Fuzzer ID too long");

  x = alloc_printf("%s/%s", out_dir, sync_id);

  sync_dir = out_dir;
  out_dir  = x;

  if (!force_deterministic) {
    skip_deterministic = 1;
    use_splicing = 1;
  }

}


/* Handle screen resize (SIGWINCH). */

static void handle_resize(int sig) {
  clear_screen = 1;
}


/* Check ASAN options. */

static void check_asan_opts(void) {
  u8* x = getenv("ASAN_OPTIONS");

  if (x) {

    if (!strstr(x, "abort_on_error=1"))
      FATAL("Custom ASAN_OPTIONS set without abort_on_error=1 - please fix!");

    if (!strstr(x, "symbolize=0"))
      FATAL("Custom ASAN_OPTIONS set without symbolize=0 - please fix!");

  }

  x = getenv("MSAN_OPTIONS");

  if (x) {

    if (!strstr(x, "exit_code=" STRINGIFY(MSAN_ERROR)))
      FATAL("Custom MSAN_OPTIONS set without exit_code="
            STRINGIFY(MSAN_ERROR) " - please fix!");

    if (!strstr(x, "symbolize=0"))
      FATAL("Custom MSAN_OPTIONS set without symbolize=0 - please fix!");

  }

} 


/* Detect @@ in args. */

EXP_ST void detect_file_args(char** argv) {

  u32 i = 0;
  u8* cwd = getcwd(NULL, 0);

  if (!cwd) PFATAL("getcwd() failed");

  while (argv[i]) {

    u8* aa_loc = strstr(argv[i], "@@");

    if (aa_loc) {

      u8 *aa_subst, *n_arg;

      /* If we don't have a file name chosen yet, use a safe default. */

      if (!out_file)
        out_file = alloc_printf("%s/.cur_input", out_dir);

      /* Be sure that we're always using fully-qualified paths. */

      if (out_file[0] == '/') aa_subst = out_file;
      else aa_subst = alloc_printf("%s/%s", cwd, out_file);

      /* Construct a replacement argv value. */

      *aa_loc = 0;
      n_arg = alloc_printf("%s%s%s", argv[i], aa_subst, aa_loc + 2);
      argv[i] = n_arg;
      *aa_loc = '@';

      if (out_file[0] != '/') ck_free(aa_subst);

    }

    i++;

  }

  free(cwd); /* not tracked */

}


/* Set up signal handlers. More complicated that needs to be, because libc on
   Solaris doesn't resume interrupted reads(), sets SA_RESETHAND when you call
   siginterrupt(), and does other unnecessary things. */

EXP_ST void setup_signal_handlers(void) {

  struct sigaction sa;

  sa.sa_handler   = NULL;
  sa.sa_flags     = SA_RESTART;
  sa.sa_sigaction = NULL;

  sigemptyset(&sa.sa_mask);

  /* Various ways of saying "stop". */

  sa.sa_handler = handle_stop_sig;
  sigaction(SIGHUP, &sa, NULL);
  sigaction(SIGINT, &sa, NULL);
  sigaction(SIGTERM, &sa, NULL);

  /* Exec timeout notifications. */

  sa.sa_handler = handle_timeout;
  sigaction(SIGALRM, &sa, NULL);

  /* Window resize */

  sa.sa_handler = handle_resize;
  sigaction(SIGWINCH, &sa, NULL);

  /* SIGUSR1: skip entry */

  sa.sa_handler = handle_skipreq;
  sigaction(SIGUSR1, &sa, NULL);

  /* Things we don't care about. */

  sa.sa_handler = SIG_IGN;
  sigaction(SIGTSTP, &sa, NULL);
  sigaction(SIGPIPE, &sa, NULL);

}


/* Rewrite argv for QEMU. */

static char** get_qemu_argv(u8* own_loc, char** argv, int argc) {

  char** new_argv = ck_alloc(sizeof(char*) * (argc + 4));
  u8 *tmp, *cp, *rsl, *own_copy;

  /* Workaround for a QEMU stability glitch. */

  setenv("QEMU_LOG", "nochain", 1);

  memcpy(new_argv + 3, argv + 1, sizeof(char*) * argc);

  new_argv[2] = target_path;
  new_argv[1] = "--";

  /* Now we need to actually find the QEMU binary to put in argv[0]. */

  tmp = getenv("AFL_PATH");

  if (tmp) {

    cp = alloc_printf("%s/afl-qemu-trace", tmp);

    if (access(cp, X_OK))
      FATAL("Unable to find '%s'", tmp);

    target_path = new_argv[0] = cp;
    return new_argv;

  }

  own_copy = ck_strdup(own_loc);
  rsl = strrchr(own_copy, '/');

  if (rsl) {

    *rsl = 0;

    cp = alloc_printf("%s/afl-qemu-trace", own_copy);
    ck_free(own_copy);

    if (!access(cp, X_OK)) {

      target_path = new_argv[0] = cp;
      return new_argv;

    }

  } else ck_free(own_copy);

  if (!access(BIN_PATH "/afl-qemu-trace", X_OK)) {

    target_path = new_argv[0] = ck_strdup(BIN_PATH "/afl-qemu-trace");
    return new_argv;

  }

  SAYF("\n" cLRD "[-] " cRST
       "Oops, unable to find the 'afl-qemu-trace' binary. The binary must be built\n"
       "    separately by following the instructions in qemu_mode/README.qemu. If you\n"
       "    already have the binary installed, you may need to specify AFL_PATH in the\n"
       "    environment.\n\n"

       "    Of course, even without QEMU, afl-fuzz can still work with binaries that are\n"
       "    instrumented at compile time with afl-gcc. It is also possible to use it as a\n"
       "    traditional \"dumb\" fuzzer by specifying '-n' in the command line.\n");

  FATAL("Failed to locate 'afl-qemu-trace'.");

}


/* Make a copy of the current command line. */

static void save_cmdline(u32 argc, char** argv) {

  u32 len = 1, i;
  u8* buf;

  for (i = 0; i < argc; i++)
    len += strlen(argv[i]) + 1;
  
  buf = orig_cmdline = ck_alloc(len);

  for (i = 0; i < argc; i++) {

    u32 l = strlen(argv[i]);

    memcpy(buf, argv[i], l);
    buf += l;

    if (i != argc - 1) *(buf++) = ' ';

  }

  *buf = 0;

}


#ifndef AFL_LIB

/* Main entry point */

int main(int argc, char** argv) {

  s32 opt;
  u64 prev_queued = 0;
  u32 sync_interval_cnt = 0, seek_to;
  u8  *extras_dir = 0;
  u8  mem_limit_given = 0;
  u8  exit_1 = !!getenv("AFL_BENCH_JUST_ONE");
  char** use_argv;

  struct timeval tv;
  struct timezone tz;

  SAYF(cCYA "afl-fuzz " cBRI VERSION cRST " by <lcamtuf@google.com>\n");

  doc_path = access(DOC_PATH, F_OK) ? "docs" : DOC_PATH;

  gettimeofday(&tv, &tz);
  srandom(tv.tv_sec ^ tv.tv_usec ^ getpid());

<<<<<<< HEAD
  while ((opt = getopt(argc, argv, "+i:o:f:m:b:t:T:dnCB:S:M:x:Q")) > 0)
=======
  while ((opt = getopt(argc, argv, "+i:o:f:m:t:T:dnCB:S:M:x:QV")) > 0)
>>>>>>> fcf734aa

    switch (opt) {

      case 'i': /* input dir */

        if (in_dir) FATAL("Multiple -i options not supported");
        in_dir = optarg;

        if (!strcmp(in_dir, "-")) in_place_resume = 1;

        break;

      case 'o': /* output dir */

        if (out_dir) FATAL("Multiple -o options not supported");
        out_dir = optarg;
        break;

      case 'M': { /* master sync ID */

          u8* c;

          if (sync_id) FATAL("Multiple -S or -M options not supported");
          sync_id = ck_strdup(optarg);

          if ((c = strchr(sync_id, ':'))) {

            *c = 0;

            if (sscanf(c + 1, "%u/%u", &master_id, &master_max) != 2 ||
                !master_id || !master_max || master_id > master_max ||
                master_max > 1000000) FATAL("Bogus master ID passed to -M");

          }

          force_deterministic = 1;

        }

        break;

      case 'S': 

        if (sync_id) FATAL("Multiple -S or -M options not supported");
        sync_id = ck_strdup(optarg);
        break;

      case 'f': /* target file */

        if (out_file) FATAL("Multiple -f options not supported");
        out_file = optarg;
        break;

      case 'x': /* dictionary */

        if (extras_dir) FATAL("Multiple -x options not supported");
        extras_dir = optarg;
        break;

      case 't': { /* timeout */

          u8 suffix = 0;

          if (timeout_given) FATAL("Multiple -t options not supported");

          if (sscanf(optarg, "%u%c", &exec_tmout, &suffix) < 1 ||
              optarg[0] == '-') FATAL("Bad syntax used for -t");

          if (exec_tmout < 5) FATAL("Dangerously low value of -t");

          if (suffix == '+') timeout_given = 2; else timeout_given = 1;

          break;

      }

      case 'm': { /* mem limit */

          u8 suffix = 'M';

          if (mem_limit_given) FATAL("Multiple -m options not supported");
          mem_limit_given = 1;

          if (!strcmp(optarg, "none")) {

            mem_limit = 0;
            break;

          }

          if (sscanf(optarg, "%llu%c", &mem_limit, &suffix) < 1 ||
              optarg[0] == '-') FATAL("Bad syntax used for -m");

          switch (suffix) {

            case 'T': mem_limit *= 1024 * 1024; break;
            case 'G': mem_limit *= 1024; break;
            case 'k': mem_limit /= 1024; break;
            case 'M': break;

            default:  FATAL("Unsupported suffix or bad syntax for -m");

          }

          if (mem_limit < 5) FATAL("Dangerously low value of -m");

          if (sizeof(rlim_t) == 4 && mem_limit > 2000)
            FATAL("Value of -m out of range on 32-bit systems");

        }

        break;
      
      case 'b': { /* bind CPU core */

          if (cpu_to_bind_given) FATAL("Multiple -b options not supported");
          cpu_to_bind_given = 1;

          if (sscanf(optarg, "%u", &cpu_to_bind) < 1 ||
              optarg[0] == '-') FATAL("Bad syntax used for -b");

          break;

      }

      case 'd': /* skip deterministic */

        if (skip_deterministic) FATAL("Multiple -d options not supported");
        skip_deterministic = 1;
        use_splicing = 1;
        break;

      case 'B': /* load bitmap */

        /* This is a secret undocumented option! It is useful if you find
           an interesting test case during a normal fuzzing process, and want
           to mutate it without rediscovering any of the test cases already
           found during an earlier run.

           To use this mode, you need to point -B to the fuzz_bitmap produced
           by an earlier run for the exact same binary... and that's it.

           I only used this once or twice to get variants of a particular
           file, so I'm not making this an official setting. */

        if (in_bitmap) FATAL("Multiple -B options not supported");

        in_bitmap = optarg;
        read_bitmap(in_bitmap);
        break;

      case 'C': /* crash mode */

        if (crash_mode) FATAL("Multiple -C options not supported");
        crash_mode = FAULT_CRASH;
        break;

      case 'n': /* dumb mode */

        if (dumb_mode) FATAL("Multiple -n options not supported");
        if (getenv("AFL_DUMB_FORKSRV")) dumb_mode = 2; else dumb_mode = 1;

        break;

      case 'T': /* banner */

        if (use_banner) FATAL("Multiple -T options not supported");
        use_banner = optarg;
        break;

      case 'Q': /* QEMU mode */

        if (qemu_mode) FATAL("Multiple -Q options not supported");
        qemu_mode = 1;

        if (!mem_limit_given) mem_limit = MEM_LIMIT_QEMU;

        break;

      case 'V': /* Show version number */

        /* Version number has been printed already, just quit. */
        exit(0);

      default:

        usage(argv[0]);

    }

  if (optind == argc || !in_dir || !out_dir) usage(argv[0]);

  setup_signal_handlers();
  check_asan_opts();

  if (sync_id) fix_up_sync();

  if (!strcmp(in_dir, out_dir))
    FATAL("Input and output directories can't be the same");

  if (dumb_mode) {

    if (crash_mode) FATAL("-C and -n are mutually exclusive");
    if (qemu_mode)  FATAL("-Q and -n are mutually exclusive");

  }

  if (getenv("AFL_NO_FORKSRV"))    no_forkserver    = 1;
  if (getenv("AFL_NO_CPU_RED"))    no_cpu_meter_red = 1;
  if (getenv("AFL_NO_ARITH"))      no_arith         = 1;
  if (getenv("AFL_SHUFFLE_QUEUE")) shuffle_queue    = 1;
  if (getenv("AFL_FAST_CAL"))      fast_cal         = 1;

  if (getenv("AFL_HANG_TMOUT")) {
    hang_tmout = atoi(getenv("AFL_HANG_TMOUT"));
    if (!hang_tmout) FATAL("Invalid value of AFL_HANG_TMOUT");
  }

  if (dumb_mode == 2 && no_forkserver)
    FATAL("AFL_DUMB_FORKSRV and AFL_NO_FORKSRV are mutually exclusive");

  if (getenv("AFL_PRELOAD")) {
    setenv("LD_PRELOAD", getenv("AFL_PRELOAD"), 1);
    setenv("DYLD_INSERT_LIBRARIES", getenv("AFL_PRELOAD"), 1);
  }

  if (getenv("AFL_LD_PRELOAD"))
    FATAL("Use AFL_PRELOAD instead of AFL_LD_PRELOAD");

  save_cmdline(argc, argv);

  fix_up_banner(argv[optind]);

  check_if_tty();

  get_core_count();

#ifdef HAVE_AFFINITY
  bind_to_free_cpu();
#endif /* HAVE_AFFINITY */

  check_crash_handling();
  check_cpu_governor();

  setup_post();
  setup_shm();
  init_count_class16();

  setup_dirs_fds();
  read_testcases();
  load_auto();

  pivot_inputs();

  if (extras_dir) load_extras(extras_dir);

  if (!timeout_given) find_timeout();

  detect_file_args(argv + optind + 1);

  if (!out_file) setup_stdio_file();

  check_binary(argv[optind]);

  start_time = get_cur_time();

  if (qemu_mode)
    use_argv = get_qemu_argv(argv[0], argv + optind, argc - optind);
  else
    use_argv = argv + optind;

  perform_dry_run(use_argv);

  cull_queue();

  show_init_stats();

  seek_to = find_start_position();

  write_stats_file(0, 0, 0);
  save_auto();

  if (stop_soon) goto stop_fuzzing;

  /* Woop woop woop */

  if (!not_on_tty) {
    sleep(4);
    start_time += 4000;
    if (stop_soon) goto stop_fuzzing;
  }

  while (1) {

    u8 skipped_fuzz;

    cull_queue();

    if (!queue_cur) {

      queue_cycle++;
      current_entry     = 0;
      cur_skipped_paths = 0;
      queue_cur         = queue;

      while (seek_to) {
        current_entry++;
        seek_to--;
        queue_cur = queue_cur->next;
      }

      show_stats();

      if (not_on_tty) {
        ACTF("Entering queue cycle %llu.", queue_cycle);
        fflush(stdout);
      }

      /* If we had a full queue cycle with no new finds, try
         recombination strategies next. */

      if (queued_paths == prev_queued) {

        if (use_splicing) cycles_wo_finds++; else use_splicing = 1;

      } else cycles_wo_finds = 0;

      prev_queued = queued_paths;

      if (sync_id && queue_cycle == 1 && getenv("AFL_IMPORT_FIRST"))
        sync_fuzzers(use_argv);

    }

    skipped_fuzz = fuzz_one(use_argv);

    if (!stop_soon && sync_id && !skipped_fuzz) {
      
      if (!(sync_interval_cnt++ % SYNC_INTERVAL))
        sync_fuzzers(use_argv);

    }

    if (!stop_soon && exit_1) stop_soon = 2;

    if (stop_soon) break;

    queue_cur = queue_cur->next;
    current_entry++;

  }

  if (queue_cur) show_stats();

  /* If we stopped programmatically, we kill the forkserver and the current runner. 
     If we stopped manually, this is done by the signal handler. */
  if (stop_soon == 2) {
      if (child_pid > 0) kill(child_pid, SIGKILL);
      if (forksrv_pid > 0) kill(forksrv_pid, SIGKILL);
  }
  /* Now that we've killed the forkserver, we wait for it to be able to get rusage stats. */
  if (waitpid(forksrv_pid, NULL, 0) <= 0) {
    WARNF("error waitpid\n");
  }

  write_bitmap();
  write_stats_file(0, 0, 0);
  save_auto();

stop_fuzzing:

  SAYF(CURSOR_SHOW cLRD "\n\n+++ Testing aborted %s +++\n" cRST,
       stop_soon == 2 ? "programmatically" : "by user");

  /* Running for more than 30 minutes but still doing first cycle? */

  if (queue_cycle == 1 && get_cur_time() - start_time > 30 * 60 * 1000) {

    SAYF("\n" cYEL "[!] " cRST
           "Stopped during the first cycle, results may be incomplete.\n"
           "    (For info on resuming, see %s/README.)\n", doc_path);

  }

  fclose(plot_file);
  destroy_queue();
  destroy_extras();
  ck_free(target_path);
  ck_free(sync_id);

  alloc_report();

  OKF("We're done here. Have a nice day!\n");

  exit(0);

}

#endif /* !AFL_LIB */<|MERGE_RESOLUTION|>--- conflicted
+++ resolved
@@ -7134,13 +7134,9 @@
 
        "  -T text       - text banner to show on the screen\n"
        "  -M / -S id    - distributed mode (see parallel_fuzzing.txt)\n"
-<<<<<<< HEAD
-       "  -C            - crash exploration mode (the peruvian rabbit thing)\n\n"
-       "  -b cpu_id     - bind the fuzzing process to the specified CPU core\n\n"
-=======
        "  -C            - crash exploration mode (the peruvian rabbit thing)\n"
        "  -V            - show version number and exit\n\n"
->>>>>>> fcf734aa
+       "  -b cpu_id     - bind the fuzzing process to the specified CPU core\n\n"
 
        "For additional tips, please consult %s/README.\n\n",
 
@@ -7797,11 +7793,7 @@
   gettimeofday(&tv, &tz);
   srandom(tv.tv_sec ^ tv.tv_usec ^ getpid());
 
-<<<<<<< HEAD
-  while ((opt = getopt(argc, argv, "+i:o:f:m:b:t:T:dnCB:S:M:x:Q")) > 0)
-=======
-  while ((opt = getopt(argc, argv, "+i:o:f:m:t:T:dnCB:S:M:x:QV")) > 0)
->>>>>>> fcf734aa
+  while ((opt = getopt(argc, argv, "+i:o:f:m:b:t:T:dnCB:S:M:x:QV")) > 0)
 
     switch (opt) {
 
